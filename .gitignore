*~
__pycache__
*egg-info*
*.pyc
.DS_Store
docs/_build/
.idea
.vscode
build/
dist/
MANIFEST
*pytest_cache*
.eggs
.mypy_cache
pip-wheel-metadata

# WebDAV file system cache files
.DAV/

# tags files (from ctags)
tags

test/
.coverage*

# notebook stuff
*.ipynb_checkpoints*

# test csv which should be user generated
notebooks/pandas_test.csv

# dask stuff
dask-worker-space

# airspeed velocity bechmark
.asv/
benchmarks/hashes.txt

<<<<<<< HEAD
# local envs
=======
# local python environment
>>>>>>> 750e75e2
venv/*
env/*
<|MERGE_RESOLUTION|>--- conflicted
+++ resolved
@@ -36,10 +36,6 @@
 .asv/
 benchmarks/hashes.txt
 
-<<<<<<< HEAD
-# local envs
-=======
 # local python environment
->>>>>>> 750e75e2
 venv/*
-env/*
+env/*