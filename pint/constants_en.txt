<<<<<<< HEAD
# Default Pint constants definition file
# Based on the International System of Units
# Language: english
# Source: https://physics.nist.gov/cuu/Constants/
#         https://physics.nist.gov/PhysRefData/XrayTrans/Html/search.html
# :copyright: 2013,2019 by Pint Authors, see AUTHORS for more details.

#### MATHEMATICAL CONSTANTS ####
# As computed by Maxima with fpprec:50

@group constants
    pi     = 3.1415926535897932384626433832795028841971693993751 = π  # pi
    tansec = 4.8481368111333441675396429478852851658848753880815e-6   # tangent of 1 arc-second ~ arc_second/radian
    ln10   = 2.3025850929940456840179914546843642076011014886288      # natural logarithm of 10
    wien_x = 4.9651142317442763036987591313228939440555849867973      # solution to (x-5)*exp(x)+5 = 0 => x = W(5/exp(5))+5
    wien_u = 2.8214393721220788934031913302944851953458817440731      # solution to (u-3)*exp(u)+3 = 0 => u = W(3/exp(3))+3
    eulers_number = 2.71828182845904523536028747135266249775724709369995

    #### DEFINED EXACT CONSTANTS ####

    speed_of_light = 299792458 m/s = c = c_0                      # since 1983
    planck_constant = 6.62607015e-34 J s = h                      # since May 2019
    elementary_charge = 1.602176634e-19 C = e                     # since May 2019
    avogadro_number = 6.02214076e23                               # since May 2019
    boltzmann_constant = 1.380649e-23 J K^-1 = k = k_B            # since May 2019
    standard_gravity = 9.80665 m/s^2 = g_0 = g0 = g_n = gravity   # since 1901
    standard_atmosphere = 1.01325e5 Pa = atm = atmosphere         # since 1954
    conventional_josephson_constant = 4.835979e14 Hz / V = K_J90  # since Jan 1990
    conventional_von_klitzing_constant = 2.5812807e4 ohm = R_K90  # since Jan 1990

    #### DERIVED EXACT CONSTANTS ####
    # Floating-point conversion may introduce inaccuracies

    zeta = c / (cm/s) = ζ
    dirac_constant = h / (2 * π) = ħ = hbar = atomic_unit_of_action = a_u_action
    avogadro_constant = avogadro_number * mol^-1 = N_A
    molar_gas_constant = k * N_A = R
    faraday_constant = e * N_A
    conductance_quantum = 2 * e ** 2 / h = G_0
    magnetic_flux_quantum = h / (2 * e) = Φ_0 = Phi_0
    josephson_constant = 2 * e / h = K_J
    von_klitzing_constant = h / e ** 2 = R_K
    stefan_boltzmann_constant = 2 / 15 * π ** 5 * k ** 4 / (h ** 3 * c ** 2) = σ = sigma
    first_radiation_constant = 2 * π * h * c ** 2 = c_1
    second_radiation_constant = h * c / k = c_2
    wien_wavelength_displacement_law_constant = h * c / (k * wien_x)
    wien_frequency_displacement_law_constant = wien_u * k / h

    #### MEASURED CONSTANTS ####
    # Recommended CODATA-2018 values
    # To some extent, what is measured and what is derived is a bit arbitrary.
    # The choice of measured constants is based on convenience and on available uncertainty.
    # The uncertainty in the last significant digits is given in parentheses as a comment.

    newtonian_constant_of_gravitation = 6.67430e-11 m^3/(kg s^2) = _ = gravitational_constant  # (15)
    rydberg_constant = 1.0973731568160e7 * m^-1 = R_∞ = R_inf                                  # (21)
    electron_g_factor = -2.00231930436256 = g_e                                                # (35)
    atomic_mass_constant = 1.66053906660e-27 kg = m_u                                          # (50)
    electron_mass = 9.1093837015e-31 kg = m_e = atomic_unit_of_mass = a_u_mass                 # (28)
    proton_mass = 1.67262192369e-27 kg = m_p                                                   # (51)
    neutron_mass = 1.67492749804e-27 kg = m_n                                                  # (95)
    lattice_spacing_of_Si = 1.920155716e-10 m = d_220                                          # (32)
    K_alpha_Cu_d_220 = 0.80232719                                                              # (22)
    K_alpha_Mo_d_220 = 0.36940604                                                              # (19)
    K_alpha_W_d_220 = 0.108852175                                                              # (98)

    #### DERIVED CONSTANTS ####

    fine_structure_constant = (2 * h * R_inf / (m_e * c)) ** 0.5 = α = alpha
    vacuum_permeability = 2 * α * h / (e ** 2 * c) = µ_0 = mu_0 = mu0 = magnetic_constant
    vacuum_permittivity = e ** 2 / (2 * α * h * c) = ε_0 = epsilon_0 = eps_0 = eps0 = electric_constant
    impedance_of_free_space = 2 * α * h / e ** 2 = Z_0 = characteristic_impedance_of_vacuum
    coulomb_constant = α * hbar * c / e ** 2 = k_C
    classical_electron_radius = α * hbar / (m_e * c) = r_e
    thomson_cross_section = 8 / 3 * π * r_e ** 2 = σ_e = sigma_e
@end
=======
# Default Pint constants definition file
# Based on the International System of Units
# Language: english
# Source: https://physics.nist.gov/cuu/Constants/
#         https://physics.nist.gov/PhysRefData/XrayTrans/Html/search.html
# :copyright: 2013,2019 by Pint Authors, see AUTHORS for more details.

#### MATHEMATICAL CONSTANTS ####
# As computed by Maxima with fpprec:50

pi     = 3.1415926535897932384626433832795028841971693993751 = π  # pi
tansec = 4.8481368111333441675396429478852851658848753880815e-6   # tangent of 1 arc-second ~ arc_second/radian
ln10   = 2.3025850929940456840179914546843642076011014886288      # natural logarithm of 10
wien_x = 4.9651142317442763036987591313228939440555849867973      # solution to (x-5)*exp(x)+5 = 0 => x = W(5/exp(5))+5
wien_u = 2.8214393721220788934031913302944851953458817440731      # solution to (u-3)*exp(u)+3 = 0 => u = W(3/exp(3))+3
eulers_number = 2.71828182845904523536028747135266249775724709369995

#### DEFINED EXACT CONSTANTS ####

speed_of_light = 299792458 m/s = c = c_0                      # since 1983
planck_constant = 6.62607015e-34 J s = ℎ                      # since May 2019
elementary_charge = 1.602176634e-19 C = e                     # since May 2019
avogadro_number = 6.02214076e23                               # since May 2019
boltzmann_constant = 1.380649e-23 J K^-1 = k = k_B            # since May 2019
standard_gravity = 9.80665 m/s^2 = g_0 = g0 = g_n = gravity   # since 1901
standard_atmosphere = 1.01325e5 Pa = atm = atmosphere         # since 1954
conventional_josephson_constant = 4.835979e14 Hz / V = K_J90  # since Jan 1990
conventional_von_klitzing_constant = 2.5812807e4 ohm = R_K90  # since Jan 1990

#### DERIVED EXACT CONSTANTS ####
# Floating-point conversion may introduce inaccuracies

zeta = c / (cm/s) = ζ
dirac_constant = ℎ / (2 * π) = ħ = hbar = atomic_unit_of_action = a_u_action
avogadro_constant = avogadro_number * mol^-1 = N_A
molar_gas_constant = k * N_A = R
faraday_constant = e * N_A
conductance_quantum = 2 * e ** 2 / ℎ = G_0
magnetic_flux_quantum = ℎ / (2 * e) = Φ_0 = Phi_0
josephson_constant = 2 * e / ℎ = K_J
von_klitzing_constant = ℎ / e ** 2 = R_K
stefan_boltzmann_constant = 2 / 15 * π ** 5 * k ** 4 / (ℎ ** 3 * c ** 2) = σ = sigma
first_radiation_constant = 2 * π * ℎ * c ** 2 = c_1
second_radiation_constant = ℎ * c / k = c_2
wien_wavelength_displacement_law_constant = ℎ * c / (k * wien_x)
wien_frequency_displacement_law_constant = wien_u * k / ℎ

#### MEASURED CONSTANTS ####
# Recommended CODATA-2018 values
# To some extent, what is measured and what is derived is a bit arbitrary.
# The choice of measured constants is based on convenience and on available uncertainty.
# The uncertainty in the last significant digits is given in parentheses as a comment.

newtonian_constant_of_gravitation = 6.67430e-11 m^3/(kg s^2) = _ = gravitational_constant  # (15)
rydberg_constant = 1.0973731568160e7 * m^-1 = R_∞ = R_inf                                  # (21)
electron_g_factor = -2.00231930436256 = g_e                                                # (35)
atomic_mass_constant = 1.66053906660e-27 kg = m_u                                          # (50)
electron_mass = 9.1093837015e-31 kg = m_e = atomic_unit_of_mass = a_u_mass                 # (28)
proton_mass = 1.67262192369e-27 kg = m_p                                                   # (51)
neutron_mass = 1.67492749804e-27 kg = m_n                                                  # (95)
lattice_spacing_of_Si = 1.920155716e-10 m = d_220                                          # (32)
K_alpha_Cu_d_220 = 0.80232719                                                              # (22)
K_alpha_Mo_d_220 = 0.36940604                                                              # (19)
K_alpha_W_d_220 = 0.108852175                                                              # (98)

#### DERIVED CONSTANTS ####

fine_structure_constant = (2 * ℎ * R_inf / (m_e * c)) ** 0.5 = α = alpha
vacuum_permeability = 2 * α * ℎ / (e ** 2 * c) = µ_0 = mu_0 = mu0 = magnetic_constant
vacuum_permittivity = e ** 2 / (2 * α * ℎ * c) = ε_0 = epsilon_0 = eps_0 = eps0 = electric_constant
impedance_of_free_space = 2 * α * ℎ / e ** 2 = Z_0 = characteristic_impedance_of_vacuum
coulomb_constant = α * hbar * c / e ** 2 = k_C
classical_electron_radius = α * hbar / (m_e * c) = r_e
thomson_cross_section = 8 / 3 * π * r_e ** 2 = σ_e = sigma_e
>>>>>>> 8926ecef
<|MERGE_RESOLUTION|>--- conflicted
+++ resolved
@@ -1,153 +1,74 @@
-<<<<<<< HEAD
-# Default Pint constants definition file
-# Based on the International System of Units
-# Language: english
-# Source: https://physics.nist.gov/cuu/Constants/
-#         https://physics.nist.gov/PhysRefData/XrayTrans/Html/search.html
-# :copyright: 2013,2019 by Pint Authors, see AUTHORS for more details.
-
-#### MATHEMATICAL CONSTANTS ####
-# As computed by Maxima with fpprec:50
-
-@group constants
-    pi     = 3.1415926535897932384626433832795028841971693993751 = π  # pi
-    tansec = 4.8481368111333441675396429478852851658848753880815e-6   # tangent of 1 arc-second ~ arc_second/radian
-    ln10   = 2.3025850929940456840179914546843642076011014886288      # natural logarithm of 10
-    wien_x = 4.9651142317442763036987591313228939440555849867973      # solution to (x-5)*exp(x)+5 = 0 => x = W(5/exp(5))+5
-    wien_u = 2.8214393721220788934031913302944851953458817440731      # solution to (u-3)*exp(u)+3 = 0 => u = W(3/exp(3))+3
-    eulers_number = 2.71828182845904523536028747135266249775724709369995
-
-    #### DEFINED EXACT CONSTANTS ####
-
-    speed_of_light = 299792458 m/s = c = c_0                      # since 1983
-    planck_constant = 6.62607015e-34 J s = h                      # since May 2019
-    elementary_charge = 1.602176634e-19 C = e                     # since May 2019
-    avogadro_number = 6.02214076e23                               # since May 2019
-    boltzmann_constant = 1.380649e-23 J K^-1 = k = k_B            # since May 2019
-    standard_gravity = 9.80665 m/s^2 = g_0 = g0 = g_n = gravity   # since 1901
-    standard_atmosphere = 1.01325e5 Pa = atm = atmosphere         # since 1954
-    conventional_josephson_constant = 4.835979e14 Hz / V = K_J90  # since Jan 1990
-    conventional_von_klitzing_constant = 2.5812807e4 ohm = R_K90  # since Jan 1990
-
-    #### DERIVED EXACT CONSTANTS ####
-    # Floating-point conversion may introduce inaccuracies
-
-    zeta = c / (cm/s) = ζ
-    dirac_constant = h / (2 * π) = ħ = hbar = atomic_unit_of_action = a_u_action
-    avogadro_constant = avogadro_number * mol^-1 = N_A
-    molar_gas_constant = k * N_A = R
-    faraday_constant = e * N_A
-    conductance_quantum = 2 * e ** 2 / h = G_0
-    magnetic_flux_quantum = h / (2 * e) = Φ_0 = Phi_0
-    josephson_constant = 2 * e / h = K_J
-    von_klitzing_constant = h / e ** 2 = R_K
-    stefan_boltzmann_constant = 2 / 15 * π ** 5 * k ** 4 / (h ** 3 * c ** 2) = σ = sigma
-    first_radiation_constant = 2 * π * h * c ** 2 = c_1
-    second_radiation_constant = h * c / k = c_2
-    wien_wavelength_displacement_law_constant = h * c / (k * wien_x)
-    wien_frequency_displacement_law_constant = wien_u * k / h
-
-    #### MEASURED CONSTANTS ####
-    # Recommended CODATA-2018 values
-    # To some extent, what is measured and what is derived is a bit arbitrary.
-    # The choice of measured constants is based on convenience and on available uncertainty.
-    # The uncertainty in the last significant digits is given in parentheses as a comment.
-
-    newtonian_constant_of_gravitation = 6.67430e-11 m^3/(kg s^2) = _ = gravitational_constant  # (15)
-    rydberg_constant = 1.0973731568160e7 * m^-1 = R_∞ = R_inf                                  # (21)
-    electron_g_factor = -2.00231930436256 = g_e                                                # (35)
-    atomic_mass_constant = 1.66053906660e-27 kg = m_u                                          # (50)
-    electron_mass = 9.1093837015e-31 kg = m_e = atomic_unit_of_mass = a_u_mass                 # (28)
-    proton_mass = 1.67262192369e-27 kg = m_p                                                   # (51)
-    neutron_mass = 1.67492749804e-27 kg = m_n                                                  # (95)
-    lattice_spacing_of_Si = 1.920155716e-10 m = d_220                                          # (32)
-    K_alpha_Cu_d_220 = 0.80232719                                                              # (22)
-    K_alpha_Mo_d_220 = 0.36940604                                                              # (19)
-    K_alpha_W_d_220 = 0.108852175                                                              # (98)
-
-    #### DERIVED CONSTANTS ####
-
-    fine_structure_constant = (2 * h * R_inf / (m_e * c)) ** 0.5 = α = alpha
-    vacuum_permeability = 2 * α * h / (e ** 2 * c) = µ_0 = mu_0 = mu0 = magnetic_constant
-    vacuum_permittivity = e ** 2 / (2 * α * h * c) = ε_0 = epsilon_0 = eps_0 = eps0 = electric_constant
-    impedance_of_free_space = 2 * α * h / e ** 2 = Z_0 = characteristic_impedance_of_vacuum
-    coulomb_constant = α * hbar * c / e ** 2 = k_C
-    classical_electron_radius = α * hbar / (m_e * c) = r_e
-    thomson_cross_section = 8 / 3 * π * r_e ** 2 = σ_e = sigma_e
-@end
-=======
-# Default Pint constants definition file
-# Based on the International System of Units
-# Language: english
-# Source: https://physics.nist.gov/cuu/Constants/
-#         https://physics.nist.gov/PhysRefData/XrayTrans/Html/search.html
-# :copyright: 2013,2019 by Pint Authors, see AUTHORS for more details.
-
-#### MATHEMATICAL CONSTANTS ####
-# As computed by Maxima with fpprec:50
-
-pi     = 3.1415926535897932384626433832795028841971693993751 = π  # pi
-tansec = 4.8481368111333441675396429478852851658848753880815e-6   # tangent of 1 arc-second ~ arc_second/radian
-ln10   = 2.3025850929940456840179914546843642076011014886288      # natural logarithm of 10
-wien_x = 4.9651142317442763036987591313228939440555849867973      # solution to (x-5)*exp(x)+5 = 0 => x = W(5/exp(5))+5
-wien_u = 2.8214393721220788934031913302944851953458817440731      # solution to (u-3)*exp(u)+3 = 0 => u = W(3/exp(3))+3
-eulers_number = 2.71828182845904523536028747135266249775724709369995
-
-#### DEFINED EXACT CONSTANTS ####
-
-speed_of_light = 299792458 m/s = c = c_0                      # since 1983
-planck_constant = 6.62607015e-34 J s = ℎ                      # since May 2019
-elementary_charge = 1.602176634e-19 C = e                     # since May 2019
-avogadro_number = 6.02214076e23                               # since May 2019
-boltzmann_constant = 1.380649e-23 J K^-1 = k = k_B            # since May 2019
-standard_gravity = 9.80665 m/s^2 = g_0 = g0 = g_n = gravity   # since 1901
-standard_atmosphere = 1.01325e5 Pa = atm = atmosphere         # since 1954
-conventional_josephson_constant = 4.835979e14 Hz / V = K_J90  # since Jan 1990
-conventional_von_klitzing_constant = 2.5812807e4 ohm = R_K90  # since Jan 1990
-
-#### DERIVED EXACT CONSTANTS ####
-# Floating-point conversion may introduce inaccuracies
-
-zeta = c / (cm/s) = ζ
-dirac_constant = ℎ / (2 * π) = ħ = hbar = atomic_unit_of_action = a_u_action
-avogadro_constant = avogadro_number * mol^-1 = N_A
-molar_gas_constant = k * N_A = R
-faraday_constant = e * N_A
-conductance_quantum = 2 * e ** 2 / ℎ = G_0
-magnetic_flux_quantum = ℎ / (2 * e) = Φ_0 = Phi_0
-josephson_constant = 2 * e / ℎ = K_J
-von_klitzing_constant = ℎ / e ** 2 = R_K
-stefan_boltzmann_constant = 2 / 15 * π ** 5 * k ** 4 / (ℎ ** 3 * c ** 2) = σ = sigma
-first_radiation_constant = 2 * π * ℎ * c ** 2 = c_1
-second_radiation_constant = ℎ * c / k = c_2
-wien_wavelength_displacement_law_constant = ℎ * c / (k * wien_x)
-wien_frequency_displacement_law_constant = wien_u * k / ℎ
-
-#### MEASURED CONSTANTS ####
-# Recommended CODATA-2018 values
-# To some extent, what is measured and what is derived is a bit arbitrary.
-# The choice of measured constants is based on convenience and on available uncertainty.
-# The uncertainty in the last significant digits is given in parentheses as a comment.
-
-newtonian_constant_of_gravitation = 6.67430e-11 m^3/(kg s^2) = _ = gravitational_constant  # (15)
-rydberg_constant = 1.0973731568160e7 * m^-1 = R_∞ = R_inf                                  # (21)
-electron_g_factor = -2.00231930436256 = g_e                                                # (35)
-atomic_mass_constant = 1.66053906660e-27 kg = m_u                                          # (50)
-electron_mass = 9.1093837015e-31 kg = m_e = atomic_unit_of_mass = a_u_mass                 # (28)
-proton_mass = 1.67262192369e-27 kg = m_p                                                   # (51)
-neutron_mass = 1.67492749804e-27 kg = m_n                                                  # (95)
-lattice_spacing_of_Si = 1.920155716e-10 m = d_220                                          # (32)
-K_alpha_Cu_d_220 = 0.80232719                                                              # (22)
-K_alpha_Mo_d_220 = 0.36940604                                                              # (19)
-K_alpha_W_d_220 = 0.108852175                                                              # (98)
-
-#### DERIVED CONSTANTS ####
-
-fine_structure_constant = (2 * ℎ * R_inf / (m_e * c)) ** 0.5 = α = alpha
-vacuum_permeability = 2 * α * ℎ / (e ** 2 * c) = µ_0 = mu_0 = mu0 = magnetic_constant
-vacuum_permittivity = e ** 2 / (2 * α * ℎ * c) = ε_0 = epsilon_0 = eps_0 = eps0 = electric_constant
-impedance_of_free_space = 2 * α * ℎ / e ** 2 = Z_0 = characteristic_impedance_of_vacuum
-coulomb_constant = α * hbar * c / e ** 2 = k_C
-classical_electron_radius = α * hbar / (m_e * c) = r_e
-thomson_cross_section = 8 / 3 * π * r_e ** 2 = σ_e = sigma_e
->>>>>>> 8926ecef
+# Default Pint constants definition file
+# Based on the International System of Units
+# Language: english
+# Source: https://physics.nist.gov/cuu/Constants/
+#         https://physics.nist.gov/PhysRefData/XrayTrans/Html/search.html
+# :copyright: 2013,2019 by Pint Authors, see AUTHORS for more details.
+
+#### MATHEMATICAL CONSTANTS ####
+# As computed by Maxima with fpprec:50
+
+pi     = 3.1415926535897932384626433832795028841971693993751 = π  # pi
+tansec = 4.8481368111333441675396429478852851658848753880815e-6   # tangent of 1 arc-second ~ arc_second/radian
+ln10   = 2.3025850929940456840179914546843642076011014886288      # natural logarithm of 10
+wien_x = 4.9651142317442763036987591313228939440555849867973      # solution to (x-5)*exp(x)+5 = 0 => x = W(5/exp(5))+5
+wien_u = 2.8214393721220788934031913302944851953458817440731      # solution to (u-3)*exp(u)+3 = 0 => u = W(3/exp(3))+3
+eulers_number = 2.71828182845904523536028747135266249775724709369995
+
+#### DEFINED EXACT CONSTANTS ####
+
+speed_of_light = 299792458 m/s = c = c_0                      # since 1983
+planck_constant = 6.62607015e-34 J s = ℎ                      # since May 2019
+elementary_charge = 1.602176634e-19 C = e                     # since May 2019
+avogadro_number = 6.02214076e23                               # since May 2019
+boltzmann_constant = 1.380649e-23 J K^-1 = k = k_B            # since May 2019
+standard_gravity = 9.80665 m/s^2 = g_0 = g0 = g_n = gravity   # since 1901
+standard_atmosphere = 1.01325e5 Pa = atm = atmosphere         # since 1954
+conventional_josephson_constant = 4.835979e14 Hz / V = K_J90  # since Jan 1990
+conventional_von_klitzing_constant = 2.5812807e4 ohm = R_K90  # since Jan 1990
+
+#### DERIVED EXACT CONSTANTS ####
+# Floating-point conversion may introduce inaccuracies
+
+zeta = c / (cm/s) = ζ
+dirac_constant = ℎ / (2 * π) = ħ = hbar = atomic_unit_of_action = a_u_action
+avogadro_constant = avogadro_number * mol^-1 = N_A
+molar_gas_constant = k * N_A = R
+faraday_constant = e * N_A
+conductance_quantum = 2 * e ** 2 / ℎ = G_0
+magnetic_flux_quantum = ℎ / (2 * e) = Φ_0 = Phi_0
+josephson_constant = 2 * e / ℎ = K_J
+von_klitzing_constant = ℎ / e ** 2 = R_K
+stefan_boltzmann_constant = 2 / 15 * π ** 5 * k ** 4 / (ℎ ** 3 * c ** 2) = σ = sigma
+first_radiation_constant = 2 * π * ℎ * c ** 2 = c_1
+second_radiation_constant = ℎ * c / k = c_2
+wien_wavelength_displacement_law_constant = ℎ * c / (k * wien_x)
+wien_frequency_displacement_law_constant = wien_u * k / ℎ
+
+#### MEASURED CONSTANTS ####
+# Recommended CODATA-2018 values
+# To some extent, what is measured and what is derived is a bit arbitrary.
+# The choice of measured constants is based on convenience and on available uncertainty.
+# The uncertainty in the last significant digits is given in parentheses as a comment.
+
+newtonian_constant_of_gravitation = 6.67430e-11 m^3/(kg s^2) = _ = gravitational_constant  # (15)
+rydberg_constant = 1.0973731568160e7 * m^-1 = R_∞ = R_inf                                  # (21)
+electron_g_factor = -2.00231930436256 = g_e                                                # (35)
+atomic_mass_constant = 1.66053906660e-27 kg = m_u                                          # (50)
+electron_mass = 9.1093837015e-31 kg = m_e = atomic_unit_of_mass = a_u_mass                 # (28)
+proton_mass = 1.67262192369e-27 kg = m_p                                                   # (51)
+neutron_mass = 1.67492749804e-27 kg = m_n                                                  # (95)
+lattice_spacing_of_Si = 1.920155716e-10 m = d_220                                          # (32)
+K_alpha_Cu_d_220 = 0.80232719                                                              # (22)
+K_alpha_Mo_d_220 = 0.36940604                                                              # (19)
+K_alpha_W_d_220 = 0.108852175                                                              # (98)
+
+#### DERIVED CONSTANTS ####
+
+fine_structure_constant = (2 * ℎ * R_inf / (m_e * c)) ** 0.5 = α = alpha
+vacuum_permeability = 2 * α * ℎ / (e ** 2 * c) = µ_0 = mu_0 = mu0 = magnetic_constant
+vacuum_permittivity = e ** 2 / (2 * α * ℎ * c) = ε_0 = epsilon_0 = eps_0 = eps0 = electric_constant
+impedance_of_free_space = 2 * α * ℎ / e ** 2 = Z_0 = characteristic_impedance_of_vacuum
+coulomb_constant = α * hbar * c / e ** 2 = k_C
+classical_electron_radius = α * hbar / (m_e * c) = r_e
+thomson_cross_section = 8 / 3 * π * r_e ** 2 = σ_e = sigma_e