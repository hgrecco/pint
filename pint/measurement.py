# -*- coding: utf-8 -*-
"""
    pint.measurement
    ~~~~~~~~~~~~~~~~

    :copyright: 2016 by Pint Authors, see AUTHORS for more details.
    :license: BSD, see LICENSE for more details.
"""

from __future__ import division, unicode_literals, print_function, absolute_import

from .compat import ufloat
from .formatting import _FORMATS, siunitx_format_unit

MISSING = object()


class _Measurement(object):
    """Implements a class to describe a quantity with uncertainty.

    :param value: The most likely value of the measurement.
    :type value: Quantity or Number
    :param error: The error or uncertainty of the measurement.
    :type error: Quantity or Number
    """

    def __new__(cls, value, error, units=MISSING):

        newvalue = value
        if units is MISSING:
            try:
                newvalue, units = value.magnitude, value.units
            except AttributeError:
<<<<<<< HEAD
                try:
                    newvalue, error, units = value.nominal_value, value.std_dev, error
                except AttributeError:
=======
                #if called with two arguments and the first looks like a ufloat
                # then assume the second argument is the units, keep value intact
                if hasattr(value,"nominal_value"):
                    units = error
                    error = MISSING #used for check below
                else:
>>>>>>> 4c5b3735
                    units = ''
        try:
            error = error.to(units).magnitude
        except AttributeError:
            pass
<<<<<<< HEAD

        if not isinstance(value, ufloat):
            value = ufloat(newvalue, error)

        inst = super(_Measurement, cls).__new__(cls, value, units)

        if error < 0:
=======
        
        if error is MISSING:
            mag = value
        elif error < 0:
>>>>>>> 4c5b3735
            raise ValueError('The magnitude of the error cannot be negative'.format(value, error))
        else:
            mag = ufloat(value,error)
            
        inst = super(_Measurement, cls).__new__(cls, mag, units)
        return inst
    
    @property
    def value(self):
        return self._REGISTRY.Quantity(self.magnitude.nominal_value, self.units)

    @property
    def error(self):
        return self._REGISTRY.Quantity(self.magnitude.std_dev, self.units)

    @property
    def rel(self):
        return float(abs(self.magnitude.std_dev / self.magnitude.nominal_value))

    def __repr__(self):
        return "<Measurement({0:.2f}, {1:.2f}, {2})>".format(self.magnitude.nominal_value,
                                                             self.magnitude.std_dev,
                                                             self.units)

    def __str__(self):
        return '{0}'.format(self)

    def __format__(self, spec):
        # special cases
        if 'Lx' in spec: # the LaTeX siunitx code
            # the uncertainties module supports formatting
            # numbers in value(unc) notation (i.e. 1.23(45) instead of 1.23 +/- 0.45),
            # which siunitx actually accepts as input. we just need to give the 'S'
            # formatting option for the uncertainties module.
            spec = spec.replace('Lx','S')
            # todo: add support for extracting options
            opts = 'separate-uncertainty=true'
            mstr = format( self.magnitude, spec )
            ustr = siunitx_format_unit(self.units)
            ret = r'\SI[%s]{%s}{%s}'%( opts, mstr, ustr )
            return ret


        # standard cases
        if 'L' in spec:
            newpm = pm = r'  \pm  '
            pars = _FORMATS['L']['parentheses_fmt']
        elif 'P' in spec:
            newpm = pm = '±'
            pars = _FORMATS['P']['parentheses_fmt']
        else:
            newpm = pm = '+/-'
            pars = _FORMATS['']['parentheses_fmt']

        if 'C' in spec:
            sp = ''
            newspec = spec.replace('C', '')
            pars = _FORMATS['C']['parentheses_fmt']
        else:
            sp = ' '
            newspec = spec

        if 'H' in spec:
            newpm = '&plusmn;'
            newspec = spec.replace('H', '')
            pars = _FORMATS['H']['parentheses_fmt']

        mag = format(self.magnitude, newspec).replace(pm, sp + newpm + sp)

        if 'L' in newspec and 'S' in newspec:
            mag = mag.replace('(', r'\left(').replace(')', r'\right)')

        if 'L' in newspec:
            space = r'\ '
        else:
            space = ' '

        if 'uS' in newspec or 'ue' in newspec or 'u%' in newspec:
            return mag + space + format(self.units, spec)
        else:
            return pars.format(mag) + space + format(self.units, spec)


def build_measurement_class(registry, force_ndarray=False):

    if ufloat is None:
        class Measurement(object):

            def __init__(self, *args):
                raise RuntimeError("Pint requires the 'uncertainties' package to create a Measurement object.")

    else:
        class Measurement(_Measurement, registry.Quantity):
            pass

    Measurement._REGISTRY = registry
    Measurement.force_ndarray = force_ndarray

    return Measurement<|MERGE_RESOLUTION|>--- conflicted
+++ resolved
@@ -31,24 +31,14 @@
             try:
                 newvalue, units = value.magnitude, value.units
             except AttributeError:
-<<<<<<< HEAD
                 try:
                     newvalue, error, units = value.nominal_value, value.std_dev, error
                 except AttributeError:
-=======
-                #if called with two arguments and the first looks like a ufloat
-                # then assume the second argument is the units, keep value intact
-                if hasattr(value,"nominal_value"):
-                    units = error
-                    error = MISSING #used for check below
-                else:
->>>>>>> 4c5b3735
                     units = ''
         try:
             error = error.to(units).magnitude
         except AttributeError:
             pass
-<<<<<<< HEAD
 
         if not isinstance(value, ufloat):
             value = ufloat(newvalue, error)
@@ -56,12 +46,6 @@
         inst = super(_Measurement, cls).__new__(cls, value, units)
 
         if error < 0:
-=======
-        
-        if error is MISSING:
-            mag = value
-        elif error < 0:
->>>>>>> 4c5b3735
             raise ValueError('The magnitude of the error cannot be negative'.format(value, error))
         else:
             mag = ufloat(value,error)
