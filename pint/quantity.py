--- conflicted
+++ resolved
@@ -77,7 +77,6 @@
         return result
     return wrapped
 
-<<<<<<< HEAD
 HANDLED_FUNCTIONS = {}
 
 def implements(numpy_function):
@@ -122,7 +121,6 @@
 for func_str in ['linspace', 'concatenate', 'hstack', 'vstack']:
     implement_func(func_str)
     
-=======
 
 @contextlib.contextmanager
 def printoptions(*args, **kwargs):
@@ -138,8 +136,6 @@
     finally:
         np.set_printoptions(**opts)
 
-
->>>>>>> badba088
 @fix_str_conversions
 class BaseQuantity(PrettyIPython, SharedRegistryObject):
     """Implements a class to describe a physical quantity:
