# -*- coding: utf-8 -*-
"""
    pint.quantity
    ~~~~~~~~~~~~~

    :copyright: 2013 by Pint Authors, see AUTHORS for more details.
    :license: BSD, see LICENSE for more details.
"""

from __future__ import division, unicode_literals, print_function, absolute_import

import copy
import math
import operator
import functools

from .formatting import remove_custom_flags
<<<<<<< HEAD
from .unit import (DimensionalityError, OffsetUnitCalculusError,
                   UnitsContainer, UnitDefinition, UndefinedUnitError)
from .compat import string_types, ndarray, np, _to_magnitude
=======
from .unit import DimensionalityError, UnitsContainer, UnitDefinition, UndefinedUnitError
from .compat import string_types, ndarray, np, _to_magnitude, long_type
>>>>>>> 89bbc054
from .util import logger


def _eq(first, second, check_all):
    """Comparison of scalars and arrays
    """
    out = first == second
    if check_all and isinstance(out, ndarray):
        return np.all(out)
    return out


class _Exception(Exception):            # pragma: no cover

    def __init__(self, internal):
        self.internal = internal


def _check(q1, other):
    """Check Quantities before math operations.

    Return True if q1 and other are from the same class.
    Raise a ValueError if other has a different _REGISTRY than q1.

    In other case, return False.
    """

    if isinstance(other, q1.__class__):
        # Both quantities are the same class and therefore from the same registry.
        # (Each registry has its own Quantity class)
        return True
    elif isinstance(other, _Quantity):
        # The other object is a Quantity but from another registry.
        raise ValueError('Cannot operate between quantities of different registries')

    return False


class _Quantity(object):
    """Implements a class to describe a physical quantity:
    the product of a numerical value and a unit of measurement.

    :param value: value of the physical quantity to be created.
    :type value: str, Quantity or any numeric type.
    :param units: units of the physical quantity to be created.
    :type units: UnitsContainer, str or Quantity.
    """

    #: Default formatting string.
    default_format = ''

    def __reduce__(self):
        from . import _build_quantity
        return _build_quantity, (self.magnitude, self.units)

    def __new__(cls, value, units=None):
        if units is None:
            if isinstance(value, string_types):
                if value == '':
                    raise ValueError('Expression to parse as Quantity cannot be an empty string.')
                inst = cls._REGISTRY.parse_expression(value)
                return cls.__new__(cls, inst)
            elif isinstance(value, cls):
                inst = copy.copy(value)
            else:
                inst = object.__new__(cls)
                inst._magnitude = _to_magnitude(value, inst.force_ndarray)
                inst._units = UnitsContainer()
        elif isinstance(units, (UnitsContainer, UnitDefinition)):
            inst = object.__new__(cls)
            inst._magnitude = _to_magnitude(value, inst.force_ndarray)
            inst._units = units
        elif isinstance(units, string_types):
            inst = object.__new__(cls)
            inst._magnitude = _to_magnitude(value, inst.force_ndarray)
            inst._units = inst._REGISTRY.parse_units(units)
        elif isinstance(units, cls):
            if units.magnitude != 1:
                logger.warning('Creating new Quantity using a non unity Quantity as units.')
            inst = copy.copy(units)
            inst._magnitude = _to_magnitude(value, inst.force_ndarray)
        else:
            raise TypeError('units must be of type str, Quantity or '
                            'UnitsContainer; not {0}.'.format(type(units)))

        inst.__used = False
        inst.__handling = None
        return inst

    @property
    def debug_used(self):
        return self.__used

    def __copy__(self):
        ret = self.__class__(copy.copy(self._magnitude), copy.copy(self._units))
        ret.__used = self.__used
        return ret

    def __str__(self):
        return format(self)

    def __repr__(self):
        return "<Quantity({0}, '{1}')>".format(self._magnitude, self._units)

    def __format__(self, spec):
        spec = spec or self.default_format

        if '~' in spec:
            units = UnitsContainer(dict((self._REGISTRY.get_symbol(key), value)
                                   for key, value in self.units.items()))
            spec = spec.replace('~', '')
        else:
            units = self.units

        return '%s %s' % (format(self.magnitude, remove_custom_flags(spec)),
                          format(units, spec))

    # IPython related code
    def _repr_html_(self):
        return self.__format__('H')

    def _repr_latex_(self):
        return "$" + self.__format__('L') + "$"

    @property
    def magnitude(self):
        """Quantity's magnitude.
        """
        return self._magnitude

    @property
    def units(self):
        """Quantity's units.

        :rtype: UnitContainer
        """
        return self._units

    @property
    def unitless(self):
        """Return true if the quantity does not have units.
        """
        return not bool(self.to_base_units().units)

    @property
    def dimensionless(self):
        """Return true if the quantity is dimensionless.
        """
        tmp = copy.copy(self).to_base_units()

        return not bool(tmp.dimensionality)

    @property
    def dimensionality(self):
        """Quantity's dimensionality (e.g. {length: 1, time: -1})
        """
        try:
            return self._dimensionality
        except AttributeError:
            self._dimensionality = self._REGISTRY.get_dimensionality(self.units)

        return self._dimensionality

    def compatible_units(self, *contexts):
        if contexts:
            with self._REGISTRY.context(*contexts):
                return self._REGISTRY.get_compatible_units(self._units)

        return self._REGISTRY.get_compatible_units(self._units)

    def _convert_magnitude_not_inplace(self, other, *contexts, **ctx_kwargs):
        if contexts:
            with self._REGISTRY.context(*contexts, **ctx_kwargs):
                return self._REGISTRY.convert(self._magnitude, self._units, other)

        return self._REGISTRY.convert(self._magnitude, self._units, other)

    def _convert_magnitude(self, other, *contexts, **ctx_kwargs):
        if contexts:
            with self._REGISTRY.context(*contexts, **ctx_kwargs):
                return self._REGISTRY.convert(self._magnitude, self._units, other)

        return self._REGISTRY.convert(self._magnitude, self._units, other,
                                      inplace=isinstance(self._magnitude, ndarray))

    def ito(self, other=None, *contexts, **ctx_kwargs):
        """Inplace rescale to different units.

        :param other: destination units.
        :type other: Quantity, str or dict
        """
        if isinstance(other, string_types):
            other = self._REGISTRY.parse_units(other)
        elif isinstance(other, self.__class__):
            other = copy.copy(other.units)
        elif isinstance(other, UnitsContainer):
            pass
        else:
            other = UnitsContainer(other)

        self._magnitude = self._convert_magnitude(other, *contexts, **ctx_kwargs)
        self._units = other

        return None

    def to(self, other=None, *contexts, **ctx_kwargs):
        """Return Quantity rescaled to different units.

        :param other: destination units.
        :type other: Quantity, str or dict
        """
        if isinstance(other, string_types):
            other = self._REGISTRY.parse_units(other)
        elif isinstance(other, self.__class__):
            other = copy.copy(other.units)
        elif isinstance(other, UnitsContainer):
            pass
        else:
            other = UnitsContainer(other)

        magnitude = self._convert_magnitude_not_inplace(other, *contexts, **ctx_kwargs)

        return self.__class__(magnitude, other)

    def ito_base_units(self):
        """Return Quantity rescaled to base units
        """

        _, other = self._REGISTRY.get_base_units(self.units)

        self._magnitude = self._convert_magnitude(other)
        self._units = other

        return None

    def to_base_units(self):
        """Return Quantity rescaled to base units
        """

        _, other = self._REGISTRY.get_base_units(self.units)

        magnitude = self._convert_magnitude_not_inplace(other)

        return self.__class__(magnitude, other)

    # Mathematical operations
    def __int__(self):
        if self.dimensionless:
            return int(self._convert_magnitude_not_inplace(UnitsContainer()))
        raise DimensionalityError(self.units, 'dimensionless')

    def __long__(self):
        if self.dimensionless:
            return long_type(self._convert_magnitude_not_inplace(UnitsContainer()))
        raise DimensionalityError(self.units, 'dimensionless')

    def __float__(self):
        if self.dimensionless:
            return float(self._convert_magnitude_not_inplace(UnitsContainer()))
        raise DimensionalityError(self.units, 'dimensionless')

    def __complex__(self):
        if self.dimensionless:
            return complex(self._convert_magnitude_not_inplace(UnitsContainer()))
        raise DimensionalityError(self.units, 'dimensionless')

    def _iadd_sub(self, other, op):
        """Perform addition or subtraction operation in-place and return the result.

        :param other: object to be added to / subtracted from self
        :type other: Quantity or any type accepted by :func:`_to_magnitude`
        :param op: operator function (e.g. operator.add, operator.isub)
        :type op: function
        """
        if not _check(self, other):
            # other not from same Registry or not a Quantity
            try:
                other_magnitude = _to_magnitude(other, self.force_ndarray)
            except TypeError:
                return NotImplemented
            if _eq(other, 0, True):
                # If the other value is 0 (but not Quantity 0)
                # do the operation without checking units.
                # We do the calculation instead of just returning the same value to
                # enforce any shape checking and type casting due to the operation.
                self._magnitude = op(self._magnitude, other_magnitude)
            elif self.dimensionless:
                self.ito(UnitsContainer())
                self._magnitude = op(self._magnitude, other_magnitude)
            else:
                raise DimensionalityError(self.units, 'dimensionless')
            return self

        if not self.dimensionality == other.dimensionality:
            raise DimensionalityError(self.units, other.units,
                                      self.dimensionality,
                                      other.dimensionality)

        # Next we define some variables to make if-clauses more readable.
        self_non_mul_units = self._get_non_multiplicative_units()
        is_self_multiplicative = len(self_non_mul_units) == 0
        if len(self_non_mul_units) == 1:
            self_non_mul_unit = self_non_mul_units[0]
        other_non_mul_units = other._get_non_multiplicative_units()
        is_other_multiplicative = len(other_non_mul_units) == 0
        if len(other_non_mul_units) == 1:
            other_non_mul_unit = other_non_mul_units[0]

        # Presence of non-multiplicative units gives rise to several cases.
        if is_self_multiplicative and is_other_multiplicative:
            if self._units == other._units:
                self._magnitude = op(self._magnitude, other._magnitude)
            # If only self has a delta unit, other determines unit of result.
            elif self._get_delta_units() and not other._get_delta_units():
                self._magnitude = op(self._convert_magnitude(other.units),
                                     other._magnitude)
                self._units = copy.copy(other.units)
            else:
                self._magnitude = op(self._magnitude,
                                     other.to(self.units)._magnitude)

        elif (op == operator.isub and len(self_non_mul_units) == 1
                and self.units[self_non_mul_unit] == 1
                and not other._has_compatible_delta(self_non_mul_unit)):
            if self.units == other.units:
                self._magnitude = op(self._magnitude, other._magnitude)
            else:
                self._magnitude = op(self._magnitude,
                                     other.to(self.units)._magnitude)
            self.units['delta_' + self_non_mul_unit
                       ] = self.units.pop(self_non_mul_unit)

        elif (op == operator.isub and len(other_non_mul_units) == 1
                and other.units[other_non_mul_unit] == 1
                and not self._has_compatible_delta(other_non_mul_unit)):
            # we convert to self directly since it is multiplicative
            self._magnitude = op(self._magnitude,
                                other.to(self.units)._magnitude)

        elif (len(self_non_mul_units) == 1
                # order of the dimension of offset unit == 1 ?
                and self._units[self_non_mul_unit] == 1
                and other._has_compatible_delta(self_non_mul_unit)):
            tu = copy.copy(self.units)
            # Replace offset unit in self by the corresponding delta unit.
            # This is done to prevent a shift by offset in the to()-call.
            tu['delta_' + self_non_mul_unit] = tu.pop(self_non_mul_unit)
            self._magnitude = op(self._magnitude, other.to(tu)._magnitude)
        elif (len(other_non_mul_units) == 1
                # order of the dimension of offset unit == 1 ?
                and other._units[other_non_mul_unit] == 1
                and self._has_compatible_delta(other_non_mul_unit)):
            tu = copy.copy(other.units)
            # Replace offset unit in other by the corresponding delta unit.
            # This is done to prevent a shift by offset in the to()-call.
            tu['delta_' + other_non_mul_unit] = tu.pop(other_non_mul_unit)
            self._magnitude = op(self._convert_magnitude(tu), other._magnitude)
            self._units = copy.copy(other.units)
        else:
            raise OffsetUnitCalculusError(self.units, other.units)

        return self

    def _add_sub(self, other, op):
        """Perform addition or subtraction operation and return the result.

        :param other: object to be added to / subtracted from self
        :type other: Quantity or any type accepted by :func:`_to_magnitude`
        :param op: operator function (e.g. operator.add, operator.isub)
        :type op: function
        """
        if not _check(self, other):
            # other not from same Registry or not a Quantity
            if _eq(other, 0, True):
                # If the other value is 0 (but not Quantity 0)
                # do the operation without checking units.
                # We do the calculation instead of just returning the same value to
                # enforce any shape checking and type casting due to the operation.
                units = self.units
                magnitude = op(self._magnitude,
                               _to_magnitude(other, self.force_ndarray))
            elif self.dimensionless:
                units = UnitsContainer()
                magnitude = op(self.to(units)._magnitude,
                               _to_magnitude(other, self.force_ndarray))
            else:
                raise DimensionalityError(self.units, 'dimensionless')
            return self.__class__(magnitude, units)

        if not self.dimensionality == other.dimensionality:
            raise DimensionalityError(self.units, other.units,
                                      self.dimensionality,
                                      other.dimensionality)

        # Next we define some variables to make if-clauses more readable.
        self_non_mul_units = self._get_non_multiplicative_units()
        is_self_multiplicative = len(self_non_mul_units) == 0
        if len(self_non_mul_units) == 1:
            self_non_mul_unit = self_non_mul_units[0]
        other_non_mul_units = other._get_non_multiplicative_units()
        is_other_multiplicative = len(other_non_mul_units) == 0
        if len(other_non_mul_units) == 1:
            other_non_mul_unit = other_non_mul_units[0]

        # Presence of non-multiplicative units gives rise to several cases.
        if is_self_multiplicative and is_other_multiplicative:
            if self._units == other._units:
                magnitude = op(self._magnitude, other._magnitude)
                units = copy.copy(self.units)
            # If only self has a delta unit, other determines unit of result.
            elif self._get_delta_units() and not other._get_delta_units():
                magnitude = op(self._convert_magnitude(other.units),
                               other._magnitude)
                units = copy.copy(other.units)
            else:
                units = copy.copy(self.units)
                magnitude = op(self._magnitude,
                               other.to(self.units).magnitude)

        elif (op == operator.sub and len(self_non_mul_units) == 1
                and self.units[self_non_mul_unit] == 1
                and not other._has_compatible_delta(self_non_mul_unit)):
            if self.units == other.units:
                magnitude = op(self._magnitude, other._magnitude)
            else:
                magnitude = op(self._magnitude,
                               other.to(self.units)._magnitude)
            units = copy.copy(self.units)
            units['delta_' + self_non_mul_unit] = units.pop(self_non_mul_unit)

        elif (op == operator.sub and len(other_non_mul_units) == 1
                and other.units[other_non_mul_unit] == 1
                and not self._has_compatible_delta(other_non_mul_unit)):
            # we convert to self directly since it is multiplicative
            magnitude = op(self._magnitude,
                           other.to(self.units)._magnitude)
            units = copy.copy(self.units)

        elif (len(self_non_mul_units) == 1
                # order of the dimension of offset unit == 1 ?
                and self._units[self_non_mul_unit] == 1
                and other._has_compatible_delta(self_non_mul_unit)):
            tu = copy.copy(self.units)
            # Replace offset unit in self by the corresponding delta unit.
            # This is done to prevent a shift by offset in the to()-call.
            tu['delta_' + self_non_mul_unit] = tu.pop(self_non_mul_unit)
            magnitude = op(self._magnitude, other.to(tu).magnitude)
            units = copy.copy(self.units)
        elif (len(other_non_mul_units) == 1
                # order of the dimension of offset unit == 1 ?
                and other._units[other_non_mul_unit] == 1
                and self._has_compatible_delta(other_non_mul_unit)):
            tu = copy.copy(other.units)
            # Replace offset unit in other by the corresponding delta unit.
            # This is done to prevent a shift by offset in the to()-call.
            tu['delta_' + other_non_mul_unit] = tu.pop(other_non_mul_unit)
            magnitude = op(self._convert_magnitude(tu), other._magnitude)
            units = copy.copy(other.units)
        else:
            raise OffsetUnitCalculusError(self.units, other.units)

        return self.__class__(magnitude, units)

    def __iadd__(self, other):
        if not isinstance(self._magnitude, ndarray):
            return self._add_sub(other, operator.add)
        else:
            return self._iadd_sub(other, operator.iadd)

    def __add__(self, other):
        return self._add_sub(other, operator.add)

    __radd__ = __add__

    def __isub__(self, other):
        if not isinstance(self._magnitude, ndarray):
            return self._add_sub(other, operator.sub)
        else:
            return self._iadd_sub(other, operator.isub)

    def __sub__(self, other):
        return self._add_sub(other, operator.sub)

    def __rsub__(self, other):
        return -self._add_sub(other, operator.sub)

    def _imul_div(self, other, magnitude_op, units_op=None):
        """Perform multiplication or division operation in-place and return the result.

        :param other: object to be multiplied/divided with self
        :type other: Quantity or any type accepted by :func:`_to_magnitude`
        :param magnitude_op: operator function to perform on the magnitudes (e.g. operator.mul)
        :type magnitude_op: function
        :param units_op: operator function to perform on the units; if None, *magnitude_op* is used
        :type units_op: function or None
        """
        if units_op is None:
            units_op = magnitude_op

        offset_units_self = self._get_non_multiplicative_units()
        no_offset_units_self = len(offset_units_self)

        if not _check(self, other):
            if not self._ok_for_muldiv(no_offset_units_self):
                raise OffsetUnitCalculusError(self.units,
                                              getattr(other, 'units', ''))
            if len(offset_units_self) == 1:
                if (self.units[offset_units_self[0]] != 1
                        or magnitude_op not in [operator.mul, operator.imul]):
                    raise OffsetUnitCalculusError(self.units,
                                                  getattr(other, 'units', ''))
            try:
                other_magnitude = _to_magnitude(other, self.force_ndarray)
            except TypeError:
                return NotImplemented
            self._magnitude = magnitude_op(self._magnitude, other_magnitude)
            self._units = units_op(self._units, UnitsContainer())
            return self

        if not self._ok_for_muldiv(no_offset_units_self):
            raise OffsetUnitCalculusError(self.units, other.units)
        elif no_offset_units_self == 1 and len(self.units) == 1:
                self.ito_base_units()

        no_offset_units_other = len(other._get_non_multiplicative_units())

        if not other._ok_for_muldiv(no_offset_units_other):
            raise OffsetUnitCalculusError(self.units, other.units)
        elif no_offset_units_other == 1 and len(other.units) == 1:
            other.ito_base_units()

        self._magnitude = magnitude_op(self._magnitude, other._magnitude)
        self._units = units_op(self._units, other._units)

        return self

    def _mul_div(self, other, magnitude_op, units_op=None):
        """Perform multiplication or division operation and return the result.

        :param other: object to be multiplied/divided with self
        :type other: Quantity or any type accepted by :func:`_to_magnitude`
        :param magnitude_op: operator function to perform on the magnitudes (e.g. operator.mul)
        :type magnitude_op: function
        :param units_op: operator function to perform on the units; if None, *magnitude_op* is used
        :type units_op: function or None
        """
        if units_op is None:
            units_op = magnitude_op

        offset_units_self = self._get_non_multiplicative_units()
        no_offset_units_self = len(offset_units_self)

        if not _check(self, other):
            if not self._ok_for_muldiv(no_offset_units_self):
                raise OffsetUnitCalculusError(self.units,
                                              getattr(other, 'units', ''))
            if len(offset_units_self) == 1:
                if (self.units[offset_units_self[0]] != 1
                        or magnitude_op not in [operator.mul, operator.imul]):
                    raise OffsetUnitCalculusError(self.units,
                                                  getattr(other, 'units', ''))
            try:
                other_magnitude = _to_magnitude(other, self.force_ndarray)
            except TypeError:
                return NotImplemented

            magnitude = magnitude_op(self._magnitude, other_magnitude)
            units = units_op(self._units, UnitsContainer())

            return self.__class__(magnitude, units)

        new_self = self

        if not self._ok_for_muldiv(no_offset_units_self):
            raise OffsetUnitCalculusError(self.units, other.units)
        elif no_offset_units_self == 1 and len(self.units) == 1:
            new_self = self.to_base_units()

        no_offset_units_other = len(other._get_non_multiplicative_units())

        if not other._ok_for_muldiv(no_offset_units_other):
            raise OffsetUnitCalculusError(self.units, other.units)
        elif no_offset_units_other == 1 and len(other.units) == 1:
            other = other.to_base_units()

        magnitude = magnitude_op(new_self._magnitude, other._magnitude)
        units = units_op(new_self._units, other._units)

        return self.__class__(magnitude, units)

    def __imul__(self, other):
        if not isinstance(self._magnitude, ndarray):
            return self._mul_div(other, operator.mul)
        else:
            return self._imul_div(other, operator.imul)

    def __mul__(self, other):
        return self._mul_div(other, operator.mul)

    __rmul__ = __mul__

    def __itruediv__(self, other):
        if not isinstance(self._magnitude, ndarray):
            return self._mul_div(other, operator.truediv)
        else:
            return self._imul_div(other, operator.itruediv)

    def __truediv__(self, other):
        return self._mul_div(other, operator.truediv)

    def __ifloordiv__(self, other):
        if not isinstance(self._magnitude, ndarray):
            return self._mul_div(other, operator.floordiv, units_op=operator.itruediv)
        else:
            return self._imul_div(other, operator.ifloordiv, units_op=operator.itruediv)

    def __floordiv__(self, other):
        return self._mul_div(other, operator.floordiv, units_op=operator.truediv)

    def __rtruediv__(self, other):
        try:
            other_magnitude = _to_magnitude(other, self.force_ndarray)
        except TypeError:
            return NotImplemented

        no_offset_units_self = len(self._get_non_multiplicative_units())
        if not self._ok_for_muldiv(no_offset_units_self):
            raise OffsetUnitCalculusError(self.units, '')
        elif no_offset_units_self == 1 and len(self.units) == 1:
            self = self.to_base_units()

        return self.__class__(other_magnitude / self._magnitude, 1 / self._units)

    def __rfloordiv__(self, other):
        try:
            other_magnitude = _to_magnitude(other, self.force_ndarray)
        except TypeError:
            return NotImplemented

        no_offset_units_self = len(self._get_non_multiplicative_units())
        if not self._ok_for_muldiv(no_offset_units_self):
            raise OffsetUnitCalculusError(self.units, '')
        elif no_offset_units_self == 1 and len(self.units) == 1:
            self = self.to_base_units()

        return self.__class__(other_magnitude // self._magnitude, 1 / self._units)

    __div__ = __truediv__
    __rdiv__ = __rtruediv__
    __idiv__ = __itruediv__

    def __ipow__(self, other):
        if not isinstance(self._magnitude, ndarray):
            return self.__pow__(other)

        try:
            other_magnitude = _to_magnitude(other, self.force_ndarray)
        except TypeError:
            return NotImplemented
        else:
            if not self._ok_for_muldiv:
                raise OffsetUnitCalculusError(self.units)

            if isinstance(getattr(other, '_magnitude', other), ndarray):
                # arrays are refused as exponent, because they would create
                #  len(array) quanitites of len(set(array)) different units
                if np.size(other) > 1:
                    raise DimensionalityError(self.units, 'dimensionless')

            new_self = self
            if other == 1:
                return self
            elif other == 0:
                self._units = UnitsContainer()
            else:
                if not self._is_multiplicative:
                    if self._REGISTRY.autoconvert_offset_to_baseunit:
                        self.ito_base_units()
                    else:
                        raise OffsetUnitCalculusError(self.units)

                if getattr(other, 'dimensionless', False):
                    other = other.to_base_units()
                    self._units **= other.magnitude
                elif not getattr(other, 'dimensionless', True):
                    raise DimensionalityError(self.units, 'dimensionless')
                else:
                    self._units **= other

            self._magnitude **= _to_magnitude(other, self.force_ndarray)
            return self

    def __pow__(self, other):
        try:
            other_magnitude = _to_magnitude(other, self.force_ndarray)
        except TypeError:
            return NotImplemented
        else:
            if not self._ok_for_muldiv:
                raise OffsetUnitCalculusError(self.units)

            if isinstance(getattr(other, '_magnitude', other), ndarray):
                # arrays are refused as exponent, because they would create
                #  len(array) quantities of len(set(array)) different units
                if np.size(other) > 1:
                    raise DimensionalityError(self.units, 'dimensionless')

            new_self = self
            if other == 1:
                return self
            elif other == 0:
                units = UnitsContainer()
            else:
                if not self._is_multiplicative:
                    if self._REGISTRY.autoconvert_offset_to_baseunit:
                        new_self = self.to_base_units()
                    else:
                        raise OffsetUnitCalculusError(self.units)

                if getattr(other, 'dimensionless', False):
                    units = new_self._units ** other.to_base_units().magnitude
                elif not getattr(other, 'dimensionless', True):
                    raise DimensionalityError(self.units, 'dimensionless')
                else:
                    units = new_self._units ** other

            magnitude = new_self._magnitude ** _to_magnitude(other, self.force_ndarray)
            return self.__class__(magnitude, units)

    def __rpow__(self, other):
        try:
            other_magnitude = _to_magnitude(other, self.force_ndarray)
        except TypeError:
            return NotImplemented
        else:
            if not self.dimensionless:
                raise DimensionalityError(self.units, 'dimensionless')
            if isinstance(self._magnitude, ndarray):
                if np.size(self._magnitude) > 1:
                    raise DimensionalityError(self.units, 'dimensionless')
            new_self = self.to_base_units()
            return other**new_self._magnitude

    def __abs__(self):
        return self.__class__(abs(self._magnitude), self._units)

    def __round__(self, ndigits=0):
        return self.__class__(round(self._magnitude, ndigits=ndigits), self._units)

    def __pos__(self):
        return self.__class__(operator.pos(self._magnitude), self._units)

    def __neg__(self):
        return self.__class__(operator.neg(self._magnitude), self._units)

    def __eq__(self, other):
        # We compare to the base class of Quantity because
        # each Quantity class is unique.
        if not isinstance(other, _Quantity):
            return (self.dimensionless and
                    _eq(self._convert_magnitude(UnitsContainer()), other, False))

        if _eq(self._magnitude, 0, True) and _eq(other._magnitude, 0, True):
            return self.dimensionality == other.dimensionality

        if self._units == other._units:
            return _eq(self._magnitude, other._magnitude, False)

        try:
            return _eq(self.to(other).magnitude, other._magnitude, False)
        except DimensionalityError:
            return False

    def __ne__(self, other):
        out = self.__eq__(other)
        if isinstance(out, ndarray):
            return np.logical_not(out)
        return not out

    def compare(self, other, op):
        if not isinstance(other, self.__class__):
            if self.dimensionless:
                return op(self._convert_magnitude_not_inplace(UnitsContainer()), other)
            else:
                raise ValueError('Cannot compare Quantity and {0}'.format(type(other)))

        if self.units == other.units:
            return op(self._magnitude, other._magnitude)
        if self.dimensionality != other.dimensionality:
            raise DimensionalityError(self.units, other.units,
                                      self.dimensionality, other.dimensionality)
        return op(self.to_base_units().magnitude,
                  other.to_base_units().magnitude)

    __lt__ = lambda self, other: self.compare(other, op=operator.lt)
    __le__ = lambda self, other: self.compare(other, op=operator.le)
    __ge__ = lambda self, other: self.compare(other, op=operator.ge)
    __gt__ = lambda self, other: self.compare(other, op=operator.gt)

    def __bool__(self):
        return bool(self._magnitude)

    __nonzero__ = __bool__

    # NumPy Support
    __radian = 'radian'
    __same_units = 'equal greater greater_equal less less_equal not_equal arctan2'.split()
    #: Dictionary mapping ufunc/attributes names to the units that they
    #: require (conversion will be tried).
    __require_units = {'cumprod': '',
                       'arccos': '', 'arcsin': '', 'arctan': '',
                       'arccosh': '', 'arcsinh': '', 'arctanh': '',
                       'exp': '', 'expm1': '', 'exp2': '',
                       'log': '', 'log10': '', 'log1p': '', 'log2': '',
                       'sin': __radian, 'cos': __radian, 'tan': __radian,
                       'sinh': __radian, 'cosh': __radian, 'tanh': __radian,
                       'radians': 'degree', 'degrees': __radian,
                       'deg2rad': 'degree', 'rad2deg': __radian,
                       'logaddexp': '', 'logaddexp2': ''}

    #: Dictionary mapping ufunc/attributes names to the units that they
    #: will set on output.
    __set_units = {'cos': '', 'sin': '', 'tan': '',
                   'cosh': '', 'sinh': '', 'tanh': '',
                   'arccos': __radian, 'arcsin': __radian,
                   'arctan': __radian, 'arctan2': __radian,
                   'arccosh': __radian, 'arcsinh': __radian,
                   'arctanh': __radian,
                   'degrees': 'degree', 'radians': __radian,
                   'expm1': '', 'cumprod': '',
                   'rad2deg': 'degree', 'deg2rad': __radian}

    #: List of ufunc/attributes names in which units are copied from the
    #: original.
    __copy_units = 'compress conj conjugate copy cumsum diagonal flatten ' \
                   'max mean min ptp ravel repeat reshape round ' \
                   'squeeze std sum take trace transpose ' \
                   'ceil floor hypot rint ' \
                   'add subtract ' \
                   'copysign nextafter trunc ' \
                   'frexp ldexp modf modf__1 ' \
                   'absolute negative remainder fmod mod'.split()

    #: Dictionary mapping ufunc/attributes names to the units that they will
    #: set on output. The value is interpreted as the power to which the unit
    #: will be raised.
    __prod_units = {'var': 2, 'prod': 'size', 'multiply': 'mul',
                    'true_divide': 'div', 'divide': 'div', 'floor_divide': 'div',
                    'remainder': 'div',
                    'sqrt': .5, 'square': 2, 'reciprocal': -1}

    __skip_other_args = 'ldexp multiply ' \
                        'true_divide divide floor_divide fmod mod ' \
                        'remainder'.split()

    __handled = tuple(__same_units) + \
                tuple(__require_units.keys()) + \
                tuple(__prod_units.keys()) + \
                tuple(__copy_units) + tuple(__skip_other_args)

    def clip(self, first=None, second=None, out=None, **kwargs):
        min = kwargs.get('min', first)
        max = kwargs.get('max', second)

        if min is None and max is None:
            raise TypeError('clip() takes at least 3 arguments (2 given)')

        if max is None and 'min' not in kwargs:
            min, max = max, min

        kwargs = {'out': out}

        if min is not None:
            if isinstance(min, self.__class__):
                kwargs['min'] = min.to(self).magnitude
            elif self.dimensionless:
                kwargs['min'] = min
            else:
                raise DimensionalityError('dimensionless', self.units)

        if max is not None:
            if isinstance(max, self.__class__):
                kwargs['max'] = max.to(self).magnitude
            elif self.dimensionless:
                kwargs['max'] = max
            else:
                raise DimensionalityError('dimensionless', self.units)

        return self.__class__(self.magnitude.clip(**kwargs), self._units)

    def fill(self, value):
        self._units = value.units
        return self.magnitude.fill(value.magnitude)

    def put(self, indices, values, mode='raise'):
        if isinstance(values, self.__class__):
            values = values.to(self).magnitude
        elif self.dimensionless:
            values = self.__class__(values, '').to(self)
        else:
            raise DimensionalityError('dimensionless', self.units)
        self.magnitude.put(indices, values, mode)

    @property
    def real(self):
        return self.__class__(self._magnitude.real, self.units)

    @property
    def imag(self):
        return self.__class__(self._magnitude.imag, self.units)

    @property
    def T(self):
        return self.__class__(self._magnitude.T, self.units)

    def searchsorted(self, v, side='left'):
        if isinstance(v, self.__class__):
            v = v.to(self).magnitude
        elif self.dimensionless:
            v = self.__class__(v, '').to(self)
        else:
            raise DimensionalityError('dimensionless', self.units)
        return self.magnitude.searchsorted(v, side)

    def __ito_if_needed(self, to_units):
        if self.unitless and to_units == 'radian':
            return

        self.ito(to_units)

    def __numpy_method_wrap(self, func, *args, **kwargs):
        """Convenience method to wrap on the fly numpy method taking
        care of the units.
        """
        if func.__name__ in self.__require_units:
            self.__ito_if_needed(self.__require_units[func.__name__])

        value = func(*args, **kwargs)

        if func.__name__ in self.__copy_units:
            return self.__class__(value, self._units)

        if func.__name__ in self.__prod_units:
            tmp = self.__prod_units[func.__name__]
            if tmp == 'size':
                return self.__class__(value, self._units ** self._magnitude.size)
            return self.__class__(value, self._units ** tmp)

        return value

    def __len__(self):
        return len(self._magnitude)

    def __iter__(self):
        # Allow exception to propagate in case of non-iterable magnitude
        it_mag = iter(self.magnitude)
        return iter((self.__class__(mag, self._units) for mag in it_mag))

    def __getattr__(self, item):
        # Attributes starting with `__array_` are common attributes of NumPy ndarray.
        # They are requested by numpy functions.
        if item.startswith('__array_'):
            if isinstance(self._magnitude, ndarray):
                return getattr(self._magnitude, item)
            else:
                # If an `__array_` attributes is requested but the magnitude is not an ndarray,
                # we convert the magnitude to a numpy ndarray.
                self._magnitude = _to_magnitude(self._magnitude, force_ndarray=True)
                return getattr(self._magnitude, item)
        elif item in self.__handled:
            if not isinstance(self._magnitude, ndarray):
                self._magnitude = _to_magnitude(self._magnitude, True)
            attr = getattr(self._magnitude, item)
            if callable(attr):
                return functools.partial(self.__numpy_method_wrap, attr)
            return attr
        try:
            return getattr(self._magnitude, item)
        except AttributeError as ex:
            raise AttributeError("Neither Quantity object nor its magnitude ({0})"
                                 "has attribute '{1}'".format(self._magnitude, item))

    def __getitem__(self, key):
        try:
            value = self._magnitude[key]
            return self.__class__(value, self._units)
        except TypeError:
            raise TypeError("Neither Quantity object nor its magnitude ({0})"
                            "supports indexing".format(self._magnitude))

    def __setitem__(self, key, value):
        try:
            if math.isnan(value):
                self._magnitude[key] = value
                return
        except (TypeError, DimensionalityError):
            pass

        try:
            if isinstance(value, self.__class__):
                factor = self.__class__(value.magnitude, value.units / self.units).to_base_units()
            else:
                factor = self.__class__(value, self._units ** (-1)).to_base_units()

            if isinstance(factor, self.__class__):
                if not factor.dimensionless:
                    raise ValueError
                self._magnitude[key] = factor.magnitude
            else:
                self._magnitude[key] = factor

        except TypeError:
            raise TypeError("Neither Quantity object nor its magnitude ({0})"
                            "supports indexing".format(self._magnitude))

    def tolist(self):
        units = self._units
        return [self.__class__(value, units).tolist() if isinstance(value, list) else self.__class__(value, units)
                for value in self._magnitude.tolist()]

    __array_priority__ = 17

    def __array_prepare__(self, obj, context=None):
        # If this uf is handled by Pint, write it down in the handling dictionary.

        # name of the ufunc, argument of the ufunc, domain of the ufunc
        # In ufuncs with multiple outputs, domain indicates which output
        # is currently being prepared (eg. see modf).
        # In ufuncs with a single output, domain is 0
        uf, objs, huh = context

        if uf.__name__ in self.__handled and huh == 0:
            # Only one ufunc should be handled at a time.
            # If a ufunc is already being handled (and this is not another domain),
            # something is wrong..
            if self.__handling:
                raise Exception('Cannot handled nested ufuncs.\n'
                                'Current: {0}\n'
                                'New: {1}'.format(context, self.__handling))
            self.__handling = context

        return obj

    def __array_wrap__(self, obj, context=None):
        uf, objs, huh = context

        # if this ufunc is not handled by Pint, pass it to the magnitude.
        if uf.__name__ not in self.__handled:
            return self.magnitude.__array_wrap__(obj, context)

        try:
            ufname = uf.__name__ if huh == 0 else '{0}__{1}'.format(uf.__name__, huh)

            # First, we check the units of the input arguments.

            if huh == 0:
                # Do this only when the wrap is called for the first ouput.

                # Store the destination units
                dst_units = None
                # List of magnitudes of Quantities with the right units
                # to be used as argument of the ufunc
                mobjs = None

                if uf.__name__ in self.__require_units:
                    # ufuncs in __require_units
                    # require specific units
                    # This is more complex that it should be due to automatic
                    # conversion between radians/dimensionless
                    # TODO: maybe could be simplified using Contexts
                    dst_units = self.__require_units[uf.__name__]
                    if dst_units == 'radian':
                        mobjs = []
                        for other in objs:
                            unt = getattr(other, 'units', '')
                            if unt == 'radian':
                                mobjs.append(getattr(other, 'magnitude', other))
                            else:
                                factor, units = self._REGISTRY.get_base_units(unt)
                                if units and units != UnitsContainer({'radian': 1}):
                                    raise DimensionalityError(units, dst_units)
                                mobjs.append(getattr(other, 'magnitude', other) * factor)
                        mobjs = tuple(mobjs)
                    else:
                        dst_units = self._REGISTRY.parse_expression(dst_units).units

                elif len(objs) > 1 and uf.__name__ not in self.__skip_other_args:
                    # ufunc with multiple arguments require that all inputs have
                    # the same arguments unless they are in __skip_other_args
                    dst_units = objs[0].units

                # Do the conversion (if needed) and extract the magnitude for each input.
                if mobjs is None:
                    if dst_units is not None:
                        mobjs = tuple(self._REGISTRY.convert(getattr(other, 'magnitude', other),
                                                             getattr(other, 'units', ''),
                                                             dst_units)
                                      for other in objs)
                    else:
                        mobjs = tuple(getattr(other, 'magnitude', other)
                                      for other in objs)

                # call the ufunc
                out = uf(*mobjs)

                # If there are multiple outputs,
                # store them in __handling (uf, objs, huh, out0, out1, ...)
                # and return the first
                if uf.nout > 1:
                    self.__handling += out
                    out = out[0]
            else:
                # If this is not the first output,
                # just grab the result that was previously calculated.
                out = self.__handling[3 + huh]


            # Second, we set the units of the output value.
            if ufname in self.__set_units:
                try:
                    out = self.__class__(out, self.__set_units[ufname])
                except:
                    raise _Exception(ValueError)
            elif ufname in self.__copy_units:
                try:
                    out = self.__class__(out, self.units)
                except:
                    raise _Exception(ValueError)
            elif ufname in self.__prod_units:
                tmp = self.__prod_units[ufname]
                if tmp == 'size':
                    out = self.__class__(out, self.units ** self._magnitude.size)
                elif tmp == 'div':
                    units1 = objs[0].units if isinstance(objs[0], self.__class__) else UnitsContainer()
                    units2 = objs[1].units if isinstance(objs[1], self.__class__) else UnitsContainer()
                    out = self.__class__(out, units1 / units2)
                elif tmp == 'mul':
                    units1 = objs[0].units if isinstance(objs[0], self.__class__) else UnitsContainer()
                    units2 = objs[1].units if isinstance(objs[1], self.__class__) else UnitsContainer()
                    out = self.__class__(out, units1 * units2)
                else:
                    out = self.__class__(out, self.units ** tmp)

            return out
        except (DimensionalityError, UndefinedUnitError) as ex:
            raise ex
        except _Exception as ex:
            raise ex.internal
        except Exception as ex:
            print(ex)
        finally:
            # If this is the last output argument for the ufunc,
            # we are done handling this ufunc.
            if uf.nout == huh + 1:
                self.__handling = None

        return self.magnitude.__array_wrap__(obj, context)

    # Measurement support
    def plus_minus(self, error, relative=False):
        if isinstance(error, self.__class__):
            if relative:
                raise ValueError('{} is not a valid relative error.'.format(error))
            error = error.to(self.units).magnitude
        else:
            if relative:
                error = error * abs(self.magnitude)

        return self._REGISTRY.Measurement(copy.copy(self.magnitude), error, self.units)

    # methods/properties that help for math operations with offset units
    @property
    def _is_multiplicative(self):
        """Check if the Quantity object has only multiplicative units.
        """
        # XXX Turn this into a method/property of _Quantity?
        return not self._get_non_multiplicative_units()

    def _get_non_multiplicative_units(self):
        """Return a list of the of non-multiplicative units of the Quantity object
        """
        offset_units = [unit for unit in self.units.keys()
                        if not self._REGISTRY._units[unit].is_multiplicative]
        return offset_units

    def _get_delta_units(self):
        """Return list of delta units ot the Quantity object
        """
        delta_units = [u for u in self.units.keys() if u.startswith("delta_")]
        return delta_units

    def _has_compatible_delta(self, unit):
        """"Check if Quantity object has a delta_unit that is compatible with unit
        """
        deltas = self._get_delta_units()
        if 'delta_' + unit in deltas:
            return True
        else:  # Look for delta units with same dimension as the offset unit
            offset_unit_dim = self._REGISTRY._units[unit].reference
            for d in deltas:
                if self._REGISTRY._units[d].reference == offset_unit_dim:
                    return True
        return False

    def _ok_for_muldiv(self, no_offset_units=None):
        """Checks if Quantity object can be multiplied or divided

        :q: quantity object that is checked
        :no_offset_units: number of offset units in q
        """
        is_ok = True
        if no_offset_units is None:
            no_offset_units = len(self._get_non_multiplicative_units())
        if no_offset_units > 1:
            is_ok = False
        if no_offset_units == 1:
            if len(self._units) > 1:
                is_ok = False
            if (len(self._units) == 1
                    and not self._REGISTRY.autoconvert_offset_to_baseunit):
                is_ok = False
            if next(iter(self._units.values())) != 1:
                is_ok = False
        return is_ok<|MERGE_RESOLUTION|>--- conflicted
+++ resolved
@@ -15,14 +15,9 @@
 import functools
 
 from .formatting import remove_custom_flags
-<<<<<<< HEAD
 from .unit import (DimensionalityError, OffsetUnitCalculusError,
                    UnitsContainer, UnitDefinition, UndefinedUnitError)
-from .compat import string_types, ndarray, np, _to_magnitude
-=======
-from .unit import DimensionalityError, UnitsContainer, UnitDefinition, UndefinedUnitError
 from .compat import string_types, ndarray, np, _to_magnitude, long_type
->>>>>>> 89bbc054
 from .util import logger
 
 
