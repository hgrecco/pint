--- conflicted
+++ resolved
@@ -18,11 +18,9 @@
 from numbers import Number
 from collections.abc import Mapping
 from typing import Any, NoReturn, Callable, Optional, Union
-<<<<<<< HEAD
 from collections.abc import Generator, Iterable
 import warnings
-=======
-from collections.abc import Iterable
+
 
 try:
     from uncertainties import UFloat, ufloat
@@ -32,7 +30,6 @@
 except ImportError:
     UFloat = ufloat = unp = None
     HAS_UNCERTAINTIES = False
->>>>>>> 2bdb258d
 
 
 if sys.version_info >= (3, 10):
