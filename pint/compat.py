"""
    pint.compat
    ~~~~~~~~~~~

    Compatibility layer.

    :copyright: 2013 by Pint Authors, see AUTHORS for more details.
    :license: BSD, see LICENSE for more details.
"""

from __future__ import annotations

import datetime
import math
import sys
from collections.abc import Callable, Iterable, Mapping
from decimal import Decimal
from importlib import import_module
from numbers import Number
from typing import (
    Any,
    NoReturn,
<<<<<<< HEAD
    Tuple,
    TypeAlias,  # noqa
=======
>>>>>>> 74b70866
)

if sys.version_info >= (3, 10):
    from typing import TypeAlias  # noqa
else:
    from typing_extensions import TypeAlias  # noqa

if sys.version_info >= (3, 11):
    from typing import Self  # noqa
else:
    from typing_extensions import Self  # noqa


if sys.version_info >= (3, 11):
    from typing import Never  # noqa
else:
    from typing_extensions import Never  # noqa


if sys.version_info >= (3, 11):
    from typing import Unpack  # noqa
else:
    from typing_extensions import Unpack  # noqa


if sys.version_info >= (3, 13):
    from warnings import deprecated  # noqa
else:
    from typing_extensions import deprecated  # noqa


def missing_dependency(
    package: str, display_name: str | None = None
) -> Callable[..., NoReturn]:
    """Return a helper function that raises an exception when used.

    It provides a way delay a missing dependency exception until it is used.
    """
    display_name = display_name or package

    def _inner(*args: Any, **kwargs: Any) -> NoReturn:
        raise Exception(
            "This feature requires %s. Please install it by running:\n"
            "pip install %s" % (display_name, package)
        )

    return _inner


# TODO: remove this warning after v0.10
class BehaviorChangeWarning(UserWarning):
    pass


try:
    from uncertainties import UFloat, ufloat

    unp = None

    HAS_UNCERTAINTIES = True
except ImportError:
    UFloat = ufloat = unp = None

    HAS_UNCERTAINTIES = False


try:
    import numpy as np
    from numpy import datetime64 as np_datetime64
    from numpy import ndarray
    from numpy import timedelta64 as np_timedelta64

    HAS_NUMPY = True
    NUMPY_VER = np.__version__
    if HAS_UNCERTAINTIES:
        from uncertainties import unumpy as unp

        NUMERIC_TYPES = (Number, Decimal, ndarray, np.number, UFloat)
    else:
        NUMERIC_TYPES = (Number, Decimal, ndarray, np.number)

    def _to_magnitude(value, force_ndarray=False, force_ndarray_like=False):
        if isinstance(value, (dict, bool)) or value is None:
            raise TypeError(f"Invalid magnitude for Quantity: {value!r}")
        elif isinstance(value, str) and value == "":
            raise ValueError("Quantity magnitude cannot be an empty string.")
        elif isinstance(value, (list, tuple)):
            return np.asarray(value)
        elif HAS_UNCERTAINTIES:
            from pint.facets.measurement.objects import Measurement

            if isinstance(value, Measurement):
                return ufloat(value.value, value.error)
        if force_ndarray or (
            force_ndarray_like and not is_duck_array_type(type(value))
        ):
            return np.asarray(value)
        return value

    def _test_array_function_protocol():
        # Test if the __array_function__ protocol is enabled
        try:

            class FakeArray:
                def __array_function__(self, *args, **kwargs):
                    return

            np.concatenate([FakeArray()])
            return True
        except ValueError:
            return False

    HAS_NUMPY_ARRAY_FUNCTION = _test_array_function_protocol()

    NP_NO_VALUE = np._NoValue

except ImportError:
    np = None

    class ndarray:
        pass

    class np_datetime64:
        pass

    class np_timedelta64:
        pass

    HAS_NUMPY = False
    NUMPY_VER = "0"
    NUMERIC_TYPES = (Number, Decimal)
    HAS_NUMPY_ARRAY_FUNCTION = False
    NP_NO_VALUE = None

    def _to_magnitude(value, force_ndarray=False, force_ndarray_like=False):
        if force_ndarray or force_ndarray_like:
            raise ValueError(
                "Cannot force to ndarray or ndarray-like when NumPy is not present."
            )
        elif isinstance(value, (dict, bool)) or value is None:
            raise TypeError(f"Invalid magnitude for Quantity: {value!r}")
        elif isinstance(value, str) and value == "":
            raise ValueError("Quantity magnitude cannot be an empty string.")
        elif isinstance(value, (list, tuple)):
            raise TypeError(
                "lists and tuples are valid magnitudes for "
                "Quantity only when NumPy is present."
            )
        elif HAS_UNCERTAINTIES:
            from pint.facets.measurement.objects import Measurement

            if isinstance(value, Measurement):
                return ufloat(value.value, value.error)
        return value


try:
    from babel import Locale
    from babel import units as babel_units

    babel_parse = Locale.parse

    HAS_BABEL = hasattr(babel_units, "format_unit")
except ImportError:
    HAS_BABEL = False

    babel_parse = missing_dependency("Babel")  # noqa: F811 # type:ignore
    babel_units = babel_parse

try:
    import mip

    mip_model = mip.model
    mip_Model = mip.Model
    mip_INF = mip.INF
    mip_INTEGER = mip.INTEGER
    mip_xsum = mip.xsum
    mip_OptimizationStatus = mip.OptimizationStatus

    HAS_MIP = True
except ImportError:
    HAS_MIP = False

    mip_missing = missing_dependency("mip")
    mip_model = mip_missing
    mip_Model = mip_missing
    mip_INF = mip_missing
    mip_INTEGER = mip_missing
    mip_xsum = mip_missing
    mip_OptimizationStatus = mip_missing

# Defines Logarithm and Exponential for Logarithmic Converter
if HAS_NUMPY:
    from numpy import (
        exp,  # noqa: F401
        log,  # noqa: F401
    )
else:
    from math import (
        exp,  # noqa: F401
        log,  # noqa: F401
    )


# Define location of pint.Quantity in NEP-13 type cast hierarchy by defining upcast
# types using guarded imports

try:
    from dask import array as dask_array
    from dask.base import compute, persist, visualize
except ImportError:
    compute, persist, visualize = None, None, None
    dask_array = None


# TODO: merge with upcast_type_map

#: List upcast type names
upcast_type_names = (
    "pint_pandas.pint_array.PintArray",
    "xarray.core.dataarray.DataArray",
    "xarray.core.dataset.Dataset",
    "xarray.core.variable.Variable",
    "pandas.core.series.Series",
    "pandas.core.frame.DataFrame",
    "pandas.Series",
    "pandas.DataFrame",
    "xarray.core.dataarray.DataArray",
)

#: Map type name to the actual type (for upcast types).
upcast_type_map: Mapping[str, type | None] = {k: None for k in upcast_type_names}


def fully_qualified_name(t: type) -> str:
    """Return the fully qualified name of a type."""
    module = t.__module__
    name = t.__qualname__

    if module is None or module == "builtins":
        return name

    return f"{module}.{name}"


def check_upcast_type(obj: type) -> bool:
    """Check if the type object is an upcast type."""

    # TODO: merge or unify name with is_upcast_type

    fqn = fully_qualified_name(obj)
    if fqn not in upcast_type_map:
        return False
    else:
        module_name, class_name = fqn.rsplit(".", 1)
        cls = getattr(import_module(module_name), class_name)

    upcast_type_map[fqn] = cls
    # This is to check we are importing the same thing.
    # and avoid weird problems. Maybe instead of return
    # we should raise an error if false.
    return obj in upcast_type_map.values()


def is_upcast_type(other: type) -> bool:
    """Check if the type object is an upcast type."""

    # TODO: merge or unify name with check_upcast_type

    if other in upcast_type_map.values():
        return True
    return check_upcast_type(other)


def is_duck_array_type(cls: type) -> bool:
    """Check if the type object represents a (non-Quantity) duck array type."""
    # TODO (NEP 30): replace duck array check with hasattr(other, "__duckarray__")
    return issubclass(cls, ndarray) or (
        not hasattr(cls, "_magnitude")
        and not hasattr(cls, "_units")
        and HAS_NUMPY_ARRAY_FUNCTION
        and hasattr(cls, "__array_function__")
        and hasattr(cls, "ndim")
        and hasattr(cls, "dtype")
    )


def is_timedelta(obj: Any) -> bool:
    """Check if the object is a datetime object."""
    return isinstance(obj, datetime.timedelta) or isinstance(obj, np_timedelta64)


def is_timedelta_array(obj: Any) -> bool:
    """Check if the object is a datetime array."""
    if isinstance(obj, ndarray) and obj.dtype.type == np_timedelta64:
        return True


def convert_timedelta(obj: Any) -> Tuple[float, str]:
    """Convert a timedelta object to magnitude and unit string."""
    _dtype_to_unit = {
        "timedelta64[Y]": "year",
        "timedelta64[M]": "month",
        "timedelta64[W]": "week",
        "timedelta64[D]": "day",
        "timedelta64[h]": "hour",
        "timedelta64[m]": "minute",
        "timedelta64[s]": "s",
        "timedelta64[ms]": "ms",
        "timedelta64[us]": "us",
        "timedelta64[ns]": "ns",
        "timedelta64[ps]": "ps",
        "timedelta64[fs]": "fs",
        "timedelta64[as]": "as",
    }
    if isinstance(obj, datetime.timedelta):
        return obj.total_seconds(), "s"
    elif isinstance(obj, np_timedelta64) or obj.dtype.type == np_timedelta64:
        return obj.astype(float), _dtype_to_unit[str(obj.dtype)]
    raise TypeError(f"Cannot convert {obj!r} to seconds.")


def is_duck_array(obj: type) -> bool:
    """Check if an object represents a (non-Quantity) duck array type."""
    return is_duck_array_type(type(obj))


def eq(lhs: Any, rhs: Any, check_all: bool) -> bool | Iterable[bool]:
    """Comparison of scalars and arrays.

    Parameters
    ----------
    lhs
        left-hand side
    rhs
        right-hand side
    check_all
        if True, reduce sequence to single bool;
        return True if all the elements are equal.

    Returns
    -------
    bool or array_like of bool
    """
    out = lhs == rhs
    if check_all and is_duck_array_type(type(out)):
        return out.all()
    return out


def isnan(obj: Any, check_all: bool) -> bool | Iterable[bool]:
    """Test for NaN or NaT.

    Parameters
    ----------
    obj
        scalar or vector
    check_all
        if True, reduce sequence to single bool;
        return True if any of the elements are NaN.

    Returns
    -------
    bool or array_like of bool.
        Always return False for non-numeric types.
    """
    if is_duck_array_type(type(obj)):
        if obj.dtype.kind in "ifc":
            out = np.isnan(obj)
        elif obj.dtype.kind in "Mm":
            out = np.isnat(obj)
        else:
            if HAS_UNCERTAINTIES:
                try:
                    out = unp.isnan(obj)
                except TypeError:
                    # Not a numeric or UFloat type
                    out = np.full(obj.shape, False)
            else:
                # Not a numeric or datetime type
                out = np.full(obj.shape, False)
        return out.any() if check_all else out
    if isinstance(obj, np_datetime64):
        return np.isnat(obj)
    elif HAS_UNCERTAINTIES and isinstance(obj, UFloat):
        return unp.isnan(obj)
    try:
        return math.isnan(obj)
    except TypeError:
        return False


def zero_or_nan(obj: Any, check_all: bool) -> bool | Iterable[bool]:
    """Test if obj is zero, NaN, or NaT.

    Parameters
    ----------
    obj
        scalar or vector
    check_all
        if True, reduce sequence to single bool;
        return True if all the elements are zero, NaN, or NaT.

    Returns
    -------
    bool or array_like of bool.
        Always return False for non-numeric types.
    """
    out = eq(obj, 0, False) + isnan(obj, False)
    if check_all and is_duck_array_type(type(out)):
        return out.all()
    return out<|MERGE_RESOLUTION|>--- conflicted
+++ resolved
@@ -20,11 +20,8 @@
 from typing import (
     Any,
     NoReturn,
-<<<<<<< HEAD
     Tuple,
     TypeAlias,  # noqa
-=======
->>>>>>> 74b70866
 )
 
 if sys.version_info >= (3, 10):
