--- conflicted
+++ resolved
@@ -22,14 +22,10 @@
     # Remove once all dependent packages change their imports.
     Never,  # noqa
     NoReturn,
-<<<<<<< HEAD
     Tuple,
-    TypeAlias,  # noqa
-=======
     Self,  # noqa
     TypeAlias,  # noqa
     Unpack,  # noqa
->>>>>>> 98e8132e
 )
 
 if sys.version_info >= (3, 13):
@@ -56,194 +52,6 @@
     return _inner
 
 
-<<<<<<< HEAD
-# TODO: remove this warning after v0.10
-class BehaviorChangeWarning(UserWarning):
-    pass
-
-
-try:
-    from uncertainties import UFloat, ufloat
-
-    unp = None
-
-    HAS_UNCERTAINTIES = True
-except ImportError:
-    UFloat = ufloat = unp = None
-
-    HAS_UNCERTAINTIES = False
-
-
-try:
-    import numpy as np
-    from numpy import datetime64 as np_datetime64
-    from numpy import ndarray
-    from numpy import timedelta64 as np_timedelta64
-
-    HAS_NUMPY = True
-    NUMPY_VER = np.__version__
-    if HAS_UNCERTAINTIES:
-        from uncertainties import unumpy as unp
-
-        NUMERIC_TYPES = (Number, Decimal, ndarray, np.number, UFloat)
-    else:
-        NUMERIC_TYPES = (Number, Decimal, ndarray, np.number)
-
-    def _to_magnitude(value, force_ndarray=False, force_ndarray_like=False):
-        if isinstance(value, (dict, bool)) or value is None:
-            raise TypeError(f"Invalid magnitude for Quantity: {value!r}")
-        elif isinstance(value, str) and value == "":
-            raise ValueError("Quantity magnitude cannot be an empty string.")
-        elif isinstance(value, (list, tuple)):
-            return np.asarray(value)
-        elif HAS_UNCERTAINTIES:
-            from pint.facets.measurement.objects import Measurement
-
-            if isinstance(value, Measurement):
-                return ufloat(value.value, value.error)
-        if force_ndarray or (
-            force_ndarray_like and not is_duck_array_type(type(value))
-        ):
-            return np.asarray(value)
-        return value
-
-    def _test_array_function_protocol():
-        # Test if the __array_function__ protocol is enabled
-        try:
-
-            class FakeArray:
-                def __array_function__(self, *args, **kwargs):
-                    return
-
-            np.concatenate([FakeArray()])
-            return True
-        except ValueError:
-            return False
-
-    HAS_NUMPY_ARRAY_FUNCTION = _test_array_function_protocol()
-
-    NP_NO_VALUE = np._NoValue
-
-except ImportError:
-    np = None
-
-    class ndarray:
-        pass
-
-    class np_datetime64:
-        pass
-
-    class np_timedelta64:
-        pass
-
-    HAS_NUMPY = False
-    NUMPY_VER = "0"
-    NUMERIC_TYPES = (Number, Decimal)
-    HAS_NUMPY_ARRAY_FUNCTION = False
-    NP_NO_VALUE = None
-
-    def _to_magnitude(value, force_ndarray=False, force_ndarray_like=False):
-        if force_ndarray or force_ndarray_like:
-            raise ValueError(
-                "Cannot force to ndarray or ndarray-like when NumPy is not present."
-            )
-        elif isinstance(value, (dict, bool)) or value is None:
-            raise TypeError(f"Invalid magnitude for Quantity: {value!r}")
-        elif isinstance(value, str) and value == "":
-            raise ValueError("Quantity magnitude cannot be an empty string.")
-        elif isinstance(value, (list, tuple)):
-            raise TypeError(
-                "lists and tuples are valid magnitudes for "
-                "Quantity only when NumPy is present."
-            )
-        elif HAS_UNCERTAINTIES:
-            from pint.facets.measurement.objects import Measurement
-
-            if isinstance(value, Measurement):
-                return ufloat(value.value, value.error)
-        return value
-
-
-try:
-    from babel import Locale
-    from babel import units as babel_units
-
-    babel_parse = Locale.parse
-
-    HAS_BABEL = hasattr(babel_units, "format_unit")
-except ImportError:
-    HAS_BABEL = False
-
-    babel_parse = missing_dependency("Babel")  # noqa: F811 # type:ignore
-    babel_units = babel_parse
-
-try:
-    import mip
-
-    mip_model = mip.model
-    mip_Model = mip.Model
-    mip_INF = mip.INF
-    mip_INTEGER = mip.INTEGER
-    mip_xsum = mip.xsum
-    mip_OptimizationStatus = mip.OptimizationStatus
-
-    HAS_MIP = True
-except ImportError:
-    HAS_MIP = False
-
-    mip_missing = missing_dependency("mip")
-    mip_model = mip_missing
-    mip_Model = mip_missing
-    mip_INF = mip_missing
-    mip_INTEGER = mip_missing
-    mip_xsum = mip_missing
-    mip_OptimizationStatus = mip_missing
-
-# Defines Logarithm and Exponential for Logarithmic Converter
-if HAS_NUMPY:
-    from numpy import (
-        exp,  # noqa: F401
-        log,  # noqa: F401
-    )
-else:
-    from math import (
-        exp,  # noqa: F401
-        log,  # noqa: F401
-    )
-
-
-# Define location of pint.Quantity in NEP-13 type cast hierarchy by defining upcast
-# types using guarded imports
-
-try:
-    from dask import array as dask_array
-    from dask.base import compute, persist, visualize
-except ImportError:
-    compute, persist, visualize = None, None, None
-    dask_array = None
-
-
-# TODO: merge with upcast_type_map
-
-#: List upcast type names
-upcast_type_names = (
-    "pint_pandas.pint_array.PintArray",
-    "xarray.core.dataarray.DataArray",
-    "xarray.core.dataset.Dataset",
-    "xarray.core.variable.Variable",
-    "pandas.core.series.Series",
-    "pandas.core.frame.DataFrame",
-    "pandas.Series",
-    "pandas.DataFrame",
-    "xarray.core.dataarray.DataArray",
-)
-
-#: Map type name to the actual type (for upcast types).
-upcast_type_map: Mapping[str, type | None] = {k: None for k in upcast_type_names}
-
-
-=======
->>>>>>> 98e8132e
 def fully_qualified_name(t: type) -> str:
     """Return the fully qualified name of a type."""
     module = t.__module__
