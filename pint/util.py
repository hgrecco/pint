"""
    pint.util
    ~~~~~~~~~

    Miscellaneous functions for pint.

    :copyright: 2016 by Pint Authors, see AUTHORS for more details.
    :license: BSD, see LICENSE for more details.
"""

from __future__ import annotations

import logging
import math
import operator
import re
import tokenize
import types
from collections.abc import Callable, Generator, Hashable, Iterable, Iterator, Mapping
from fractions import Fraction
from functools import lru_cache, partial
from logging import NullHandler
from numbers import Number
from token import NAME, NUMBER
from typing import (
    TYPE_CHECKING,
    Any,
    ClassVar,
    TypeVar,
)

from . import pint_eval
from ._typing import Scalar
from .compat import NUMERIC_TYPES, Self
from .errors import DefinitionSyntaxError
from .pint_eval import build_eval_tree

if TYPE_CHECKING:
    from ._typing import QuantityOrUnitLike
    from .registry import UnitRegistry


logger = logging.getLogger(__name__)
logger.addHandler(NullHandler())

T = TypeVar("T")
TH = TypeVar("TH", bound=Hashable)
TT = TypeVar("TT", bound=type)

# TODO: Change when Python 3.10 becomes minimal version.
# ItMatrix: TypeAlias = Iterable[Iterable[PintScalar]]
# Matrix: TypeAlias = list[list[PintScalar]]
ItMatrix = Iterable[Iterable[Scalar]]
Matrix = list[list[Scalar]]


def _noop(x: T) -> T:
    return x


def matrix_to_string(
    matrix: ItMatrix,
    row_headers: Iterable[str] | None = None,
    col_headers: Iterable[str] | None = None,
    fmtfun: Callable[
        [
            Scalar,
        ],
        str,
    ] = "{:0.0f}".format,
) -> str:
    """Return a string representation of a matrix.

    Parameters
    ----------
    matrix
        A matrix given as an iterable of an iterable of numbers.
    row_headers
        An iterable of strings to serve as row headers.
        (default = None, meaning no row headers are printed.)
    col_headers
        An iterable of strings to serve as column headers.
        (default = None, meaning no col headers are printed.)
    fmtfun
        A callable to convert a number into string.
        (default = `"{:0.0f}".format`)

    Returns
    -------
    str
        String representation of the matrix.
    """
    ret: list[str] = []
    if col_headers:
        ret.append(("\t" if row_headers else "") + "\t".join(col_headers))
    if row_headers:
        ret += [
            rh + "\t" + "\t".join(fmtfun(f) for f in row)
            for rh, row in zip(row_headers, matrix)
        ]
    else:
        ret += ["\t".join(fmtfun(f) for f in row) for row in matrix]

    return "\n".join(ret)


def transpose(matrix: ItMatrix) -> Matrix:
    """Return the transposed version of a matrix.

    Parameters
    ----------
    matrix
        A matrix given as an iterable of an iterable of numbers.

    Returns
    -------
    Matrix
        The transposed version of the matrix.
    """
    return [list(val) for val in zip(*matrix)]


def matrix_apply(
    matrix: ItMatrix,
    func: Callable[
        [
            Scalar,
        ],
        Scalar,
    ],
) -> Matrix:
    """Apply a function to individual elements within a matrix.

    Parameters
    ----------
    matrix
        A matrix given as an iterable of an iterable of numbers.
    func
        A callable that converts a number to another.

    Returns
    -------
    A new matrix in which each element has been replaced by new one.
    """
    return [[func(x) for x in row] for row in matrix]


def column_echelon_form(
    matrix: ItMatrix, ntype: type = Fraction, transpose_result: bool = False
) -> tuple[Matrix, Matrix, list[int]]:
    """Calculate the column echelon form using Gaussian elimination.

    Parameters
    ----------
    matrix
        A 2D matrix as nested list.
    ntype
        The numerical type to use in the calculation.
        (default = Fraction)
    transpose_result
        Indicates if the returned matrix should be transposed.
        (default = False)

    Returns
    -------
    ech_matrix
        Column echelon form.
    id_matrix
        Transformed identity matrix.
    swapped
        Swapped rows.
    """

    _transpose: Callable[
        [
            ItMatrix,
        ],
        Matrix,
    ] = transpose if transpose_result else _noop

    ech_matrix = matrix_apply(
        transpose(matrix),
        lambda x: ntype.from_float(x) if isinstance(x, float) else ntype(x),  # type: ignore
    )

    rows, cols = len(ech_matrix), len(ech_matrix[0])
    # M = [[ntype(x) for x in row] for row in M]
    id_matrix: list[list[Scalar]] = [  # noqa: E741
        [ntype(1) if n == nc else ntype(0) for nc in range(rows)] for n in range(rows)
    ]

    swapped: list[int] = []
    lead = 0
    for r in range(rows):
        if lead >= cols:
            return _transpose(ech_matrix), _transpose(id_matrix), swapped
        s = r
        while ech_matrix[s][lead] == 0:  # type: ignore
            s += 1
            if s != rows:
                continue
            s = r
            lead += 1
            if cols == lead:
                return _transpose(ech_matrix), _transpose(id_matrix), swapped

        ech_matrix[s], ech_matrix[r] = ech_matrix[r], ech_matrix[s]
        id_matrix[s], id_matrix[r] = id_matrix[r], id_matrix[s]

        swapped.append(s)
        lv = ech_matrix[r][lead]
        ech_matrix[r] = [mrx / lv for mrx in ech_matrix[r]]
        id_matrix[r] = [mrx / lv for mrx in id_matrix[r]]

        for s in range(rows):
            if s == r:
                continue
            lv = ech_matrix[s][lead]
            ech_matrix[s] = [
                iv - lv * rv for rv, iv in zip(ech_matrix[r], ech_matrix[s])
            ]
            id_matrix[s] = [iv - lv * rv for rv, iv in zip(id_matrix[r], id_matrix[s])]

        lead += 1

    return _transpose(ech_matrix), _transpose(id_matrix), swapped


def pi_theorem(quantities: dict[str, Any], registry: UnitRegistry | None = None):
    """Builds dimensionless quantities using the Buckingham π theorem

    Parameters
    ----------
    quantities : dict
        mapping between variable name and units
    registry :
         (default value = None)

    Returns
    -------
    type
        a list of dimensionless quantities expressed as dicts

    """

    # Preprocess input and build the dimensionality Matrix
    quant = []
    dimensions = set()

    if registry is None:
        getdim = _noop
        non_int_type = float
    else:
        getdim = registry.get_dimensionality
        non_int_type = registry.non_int_type

    for name, value in quantities.items():
        if isinstance(value, str):
            value = ParserHelper.from_string(value, non_int_type=non_int_type)
        if isinstance(value, dict):
            dims = getdim(registry.UnitsContainer(value))
        elif not hasattr(value, "dimensionality"):
            dims = getdim(value)
        else:
            dims = value.dimensionality

        if not registry and any(not key.startswith("[") for key in dims):
            logger.warning(
                "A non dimension was found and a registry was not provided. "
                "Assuming that it is a dimension name: {}.".format(dims)
            )

        quant.append((name, dims))
        dimensions = dimensions.union(dims.keys())

    dimensions = list(dimensions)

    # Calculate dimensionless  quantities
    matrix = [
        [dimensionality[dimension] for name, dimensionality in quant]
        for dimension in dimensions
    ]

    ech_matrix, id_matrix, pivot = column_echelon_form(matrix, transpose_result=False)

    # Collect results
    # Make all numbers integers and minimize the number of negative exponents.
    # Remove zeros
    results = []
    for rowm, rowi in zip(ech_matrix, id_matrix):
        if any(el != 0 for el in rowm):
            continue
        max_den = max(f.denominator for f in rowi)
        neg = -1 if sum(f < 0 for f in rowi) > sum(f > 0 for f in rowi) else 1
        results.append(
            {
                q[0]: neg * f.numerator * max_den / f.denominator
                for q, f in zip(quant, rowi)
                if f.numerator != 0
            }
        )
    return results


def solve_dependencies(
    dependencies: dict[TH, set[TH]],
) -> Generator[set[TH], None, None]:
    """Solve a dependency graph.

    Parameters
    ----------
    dependencies :
        dependency dictionary. For each key, the value is an iterable indicating its
        dependencies.

    Yields
    ------
    set
        iterator of sets, each containing keys of independents tasks dependent only of
        the previous tasks in the list.

    Raises
    ------
    ValueError
        if a cyclic dependency is found.
    """
    while dependencies:
        # values not in keys (items without dep)
        t = {i for v in dependencies.values() for i in v} - dependencies.keys()
        # and keys without value (items without dep)
        t.update(k for k, v in dependencies.items() if not v)
        # can be done right away
        if not t:
            raise ValueError(
                "Cyclic dependencies exist among these items: {}".format(
                    ", ".join(repr(x) for x in dependencies.items())
                )
            )
        # and cleaned up
        dependencies = {k: v - t for k, v in dependencies.items() if v}
        yield t


def find_shortest_path(
    graph: dict[TH, set[TH]], start: TH, end: TH, path: list[TH] | None = None
):
    """Find shortest path between two nodes within a graph.

    Parameters
    ----------
    graph
        A graph given as a mapping of nodes
        to a set of all connected nodes to it.
    start
        Starting node.
    end
        End node.
    path
        Path to prepend to the one found.
        (default = None, empty path.)

    Returns
    -------
    list[TH]
        The shortest path between two nodes.
    """
    path = (path or []) + [start]
    if start == end:
        return path

    # TODO: raise ValueError when start not in graph
    if start not in graph:
        return None

    shortest = None
    for node in graph[start]:
        if node not in path:
            newpath = find_shortest_path(graph, node, end, path)
            if newpath:
                if not shortest or len(newpath) < len(shortest):
                    shortest = newpath

    return shortest


def find_connected_nodes(
    graph: dict[TH, set[TH]], start: TH, visited: set[TH] | None = None
) -> set[TH] | None:
    """Find all nodes connected to a start node within a graph.

    Parameters
    ----------
    graph
        A graph given as a mapping of nodes
        to a set of all connected nodes to it.
    start
        Starting node.
    visited
        Mutable set to collect visited nodes.
        (default = None, empty set)

    Returns
    -------
    set[TH]
        The shortest path between two nodes.
    """

    # TODO: raise ValueError when start not in graph
    if start not in graph:
        return None

    visited = visited or set()
    visited.add(start)

    for node in graph[start]:
        if node not in visited:
            find_connected_nodes(graph, node, visited)

    return visited


class udict(dict[str, Scalar]):
    """Custom dict implementing __missing__."""

    def __missing__(self, key: str):
        return 0

    def copy(self: Self) -> Self:
        return udict(self)


class UnitsContainer(Mapping[str, Scalar]):
    """The UnitsContainer stores the product of units and their respective
    exponent and implements the corresponding operations.

    UnitsContainer is a read-only mapping. All operations (even in place ones)
    return new instances.

    Parameters
    ----------
    non_int_type
        Numerical type used for non integer values.
    """

    __slots__ = ("_d", "_hash", "_one", "_non_int_type")

    _d: udict
    _hash: int | None
    _one: Scalar
    _non_int_type: type

    def __init__(
        self, *args: Any, non_int_type: type | None = None, **kwargs: Any
    ) -> None:
        if args and isinstance(args[0], UnitsContainer):
            default_non_int_type = args[0]._non_int_type
        else:
            default_non_int_type = float

        self._non_int_type = non_int_type or default_non_int_type

        if self._non_int_type is float:
            self._one = 1
        else:
            self._one = self._non_int_type("1")

        d = udict(*args, **kwargs)
        self._d = d
        for key, value in d.items():
            if not isinstance(key, str):
                raise TypeError(f"key must be a str, not {type(key)}")
            if not isinstance(value, Number):
                raise TypeError(f"value must be a number, not {type(value)}")
            if not isinstance(value, int) and not isinstance(value, self._non_int_type):
                d[key] = self._non_int_type(value)
        self._hash = None

    def copy(self: Self) -> Self:
        """Create a copy of this UnitsContainer."""
        return self.__copy__()

    def add(self: Self, key: str, value: Number) -> Self:
        """Create a new UnitsContainer adding value to
        the value existing for a given key.

        Parameters
        ----------
        key
            unit to which the value will be added.
        value
            value to be added.

        Returns
        -------
        UnitsContainer
            A copy of this container.
        """
        newval = self._d[key] + self._normalize_nonfloat_value(value)
        new = self.copy()
        if newval:
            new._d[key] = newval
        else:
            new._d.pop(key)
        new._hash = None
        return new

    def remove(self: Self, keys: Iterable[str]) -> Self:
        """Create a new UnitsContainer purged from given entries.

        Parameters
        ----------
        keys
            Iterable of keys (units) to remove.

        Returns
        -------
        UnitsContainer
            A copy of this container.
        """
        new = self.copy()
        for k in keys:
            new._d.pop(k)
        new._hash = None
        return new

    def rename(self: Self, oldkey: str, newkey: str) -> Self:
        """Create a new UnitsContainer in which an entry has been renamed.

        Parameters
        ----------
        oldkey
            Existing key (unit).
        newkey
            New key (unit).

        Returns
        -------
        UnitsContainer
            A copy of this container.
        """
        new = self.copy()
        new._d[newkey] = new._d.pop(oldkey)
        new._hash = None
        return new

    def unit_items(self) -> Iterable[tuple[str, Scalar]]:
        return self._d.items()

    def __iter__(self) -> Iterator[str]:
        return iter(self._d)

    def __len__(self) -> int:
        return len(self._d)

    def __getitem__(self, key: str) -> Scalar:
        return self._d[key]

    def __contains__(self, key: str) -> bool:
        return key in self._d

    def __hash__(self) -> int:
        if self._hash is None:
            self._hash = hash(frozenset(self._d.items()))
        return self._hash

    # Only needed by pickle protocol 0 and 1 (used by pytables)
    def __getstate__(self) -> tuple[udict, Scalar, type]:
        return self._d, self._one, self._non_int_type

    def __setstate__(self, state: tuple[udict, Scalar, type]):
        self._d, self._one, self._non_int_type = state
        self._hash = None

    def __eq__(self, other: Any) -> bool:
        if isinstance(other, UnitsContainer):
            # UnitsContainer.__hash__(self) is not the same as hash(self); see
            # ParserHelper.__hash__ and __eq__.
            # Different hashes guarantee that the actual contents are different, but
            # identical hashes give no guarantee of equality.
            # e.g. in CPython, hash(-1) == hash(-2)
            if UnitsContainer.__hash__(self) != UnitsContainer.__hash__(other):
                return False
            other = other._d

        elif isinstance(other, str):
            try:
                other = ParserHelper.from_string(other, self._non_int_type)
            except DefinitionSyntaxError:
                return False

            other = other._d

        return dict.__eq__(self._d, other)

    def __str__(self) -> str:
        return self.__format__("")

    def __repr__(self) -> str:
        tmp = "{%s}" % ", ".join(
            [f"'{key}': {value}" for key, value in sorted(self._d.items())]
        )
        return f"<UnitsContainer({tmp})>"

    def __format__(self, spec: str) -> str:
        # TODO: provisional
        from .formatting import format_unit

        return format_unit(self, spec)

    def format_babel(self, spec: str, registry=None, **kwspec) -> str:
        # TODO: provisional
        from .formatting import format_unit

        return format_unit(self, spec, registry=registry, **kwspec)

    def __copy__(self):
        # Skip expensive health checks performed by __init__
        out = object.__new__(self.__class__)
        out._d = self._d.copy()
        out._hash = self._hash
        out._non_int_type = self._non_int_type
        out._one = self._one
        return out

    def __mul__(self, other: Any):
        if not isinstance(other, self.__class__):
            err = "Cannot multiply UnitsContainer by {}"
            raise TypeError(err.format(type(other)))

        new = self.copy()
        for key, value in other.items():
            new._d[key] += value
            if new._d[key] == 0:
                del new._d[key]

        new._hash = None
        return new

    __rmul__ = __mul__

    def __pow__(self, other: Any):
        if not isinstance(other, NUMERIC_TYPES):
            err = "Cannot power UnitsContainer by {}"
            raise TypeError(err.format(type(other)))

        new = self.copy()
        for key, value in new._d.items():
            new._d[key] *= other
        new._hash = None
        return new

    def __truediv__(self, other: Any):
        if not isinstance(other, self.__class__):
            err = "Cannot divide UnitsContainer by {}"
            raise TypeError(err.format(type(other)))

        new = self.copy()
        for key, value in other.items():
            new._d[key] -= self._normalize_nonfloat_value(value)
            if new._d[key] == 0:
                del new._d[key]

        new._hash = None
        return new

    def __rtruediv__(self, other: Any):
        if not isinstance(other, self.__class__) and other != 1:
            err = "Cannot divide {} by UnitsContainer"
            raise TypeError(err.format(type(other)))

        return self**-1

    def _normalize_nonfloat_value(self, value: Scalar) -> Scalar:
        if not isinstance(value, int) and not isinstance(value, self._non_int_type):
            return self._non_int_type(value)  # type: ignore[no-any-return]
        return value


class ParserHelper(UnitsContainer):
    """The ParserHelper stores in place the product of variables and
    their respective exponent and implements the corresponding operations.
    It also provides a scaling factor.

    For example:
        `3 * m ** 2` becomes ParserHelper(3, m=2)

    Briefly is a UnitsContainer with a scaling factor.

    ParserHelper is a read-only mapping. All operations (even in place ones)
    return new instances.

    WARNING : The hash value used does not take into account the scale
    attribute so be careful if you use it as a dict key and then two unequal
    object can have the same hash.

    Parameters
    ----------
    scale
        Scaling factor.
        (default = 1)
    **kwargs
        Used to populate the dict of units and exponents.
    """

    __slots__ = ("scale",)

    scale: Scalar

    def __init__(self, scale: Scalar = 1, *args, **kwargs):
        super().__init__(*args, **kwargs)
        self.scale = scale

    @classmethod
    def from_word(cls, input_word: str, non_int_type: type = float) -> ParserHelper:
        """Creates a ParserHelper object with a single variable with exponent one.

        Equivalent to: ParserHelper(1, {input_word: 1})

        Parameters
        ----------
        input_word

        non_int_type
            Numerical type used for non integer values.
        """
        if non_int_type is float:
            return cls(1, [(input_word, 1)], non_int_type=non_int_type)
        else:
            ONE = non_int_type("1")
            return cls(ONE, [(input_word, ONE)], non_int_type=non_int_type)

    @classmethod
    def eval_token(cls, token: tokenize.TokenInfo, non_int_type: type = float):
        token_type = token.type
        token_text = token.string
        if token_type == NUMBER:
            if non_int_type is float:
                try:
                    return int(token_text)
                except ValueError:
                    return float(token_text)
            else:
                return non_int_type(token_text)
        elif token_type == NAME:
            return ParserHelper.from_word(token_text, non_int_type=non_int_type)
        else:
            raise Exception("unknown token type")

    @classmethod
    @lru_cache
    def from_string(cls, input_string: str, non_int_type: type = float) -> ParserHelper:
        """Parse linear expression mathematical units and return a quantity object.

        Parameters
        ----------
        input_string

        non_int_type
            Numerical type used for non integer values.
        """
        if not input_string:
            return cls(non_int_type=non_int_type)

        input_string = string_preprocessor(input_string)
        if "[" in input_string:
            input_string = input_string.replace("[", "__obra__").replace(
                "]", "__cbra__"
            )
            reps = True
        else:
            reps = False

        gen = pint_eval.tokenizer(input_string)
        ret = build_eval_tree(gen).evaluate(
            partial(cls.eval_token, non_int_type=non_int_type)
        )

        if isinstance(ret, Number):
            return cls(ret, non_int_type=non_int_type)

        if reps:
            ret = cls(
                ret.scale,
                {
                    key.replace("__obra__", "[").replace("__cbra__", "]"): value
                    for key, value in ret.items()
                },
                non_int_type=non_int_type,
            )

        for k in list(ret):
            if k.lower() == "nan":
                del ret._d[k]
                ret.scale = non_int_type(math.nan)

        return ret

    def __copy__(self):
        new = super().__copy__()
        new.scale = self.scale
        return new

    def copy(self):
        return self.__copy__()

    def __hash__(self):
        if self.scale != 1:
            mess = "Only scale 1 ParserHelper instance should be considered hashable"
            raise ValueError(mess)
        return super().__hash__()

    # Only needed by pickle protocol 0 and 1 (used by pytables)
    def __getstate__(self):
        return super().__getstate__() + (self.scale,)

    def __setstate__(self, state):
        super().__setstate__(state[:-1])
        self.scale = state[-1]

    def __eq__(self, other: Any) -> bool:
        if isinstance(other, ParserHelper):
            return self.scale == other.scale and super().__eq__(other)
        elif isinstance(other, str):
            return self == ParserHelper.from_string(other, self._non_int_type)
        elif isinstance(other, Number):
            return self.scale == other and not len(self._d)

        return self.scale == 1 and super().__eq__(other)

    def operate(self, items, op=operator.iadd, cleanup: bool = True):
        d = udict(self._d)
        for key, value in items:
            d[key] = op(d[key], value)

        if cleanup:
            keys = [key for key, value in d.items() if value == 0]
            for key in keys:
                del d[key]

        return self.__class__(self.scale, d, non_int_type=self._non_int_type)

    def __str__(self):
        tmp = "{%s}" % ", ".join(
            [f"'{key}': {value}" for key, value in sorted(self._d.items())]
        )
        return f"{self.scale} {tmp}"

    def __repr__(self):
        tmp = "{%s}" % ", ".join(
            [f"'{key}': {value}" for key, value in sorted(self._d.items())]
        )
        return f"<ParserHelper({self.scale}, {tmp})>"

    def __mul__(self, other):
        if isinstance(other, str):
            new = self.add(other, self._one)
        elif isinstance(other, Number):
            new = self.copy()
            new.scale *= other
        elif isinstance(other, self.__class__):
            new = self.operate(other.items())
            new.scale *= other.scale
        else:
            new = self.operate(other.items())
        return new

    __rmul__ = __mul__

    def __pow__(self, other):
        d = self._d.copy()
        for key in self._d:
            d[key] *= other
        return self.__class__(self.scale**other, d, non_int_type=self._non_int_type)

    def __truediv__(self, other):
        if isinstance(other, str):
            new = self.add(other, -1)
        elif isinstance(other, Number):
            new = self.copy()
            new.scale /= other
        elif isinstance(other, self.__class__):
            new = self.operate(other.items(), operator.sub)
            new.scale /= other.scale
        else:
            new = self.operate(other.items(), operator.sub)
        return new

    __floordiv__ = __truediv__

    def __rtruediv__(self, other):
        new = self.__pow__(-1)
        if isinstance(other, str):
            new = new.add(other, self._one)
        elif isinstance(other, Number):
            new.scale *= other
        elif isinstance(other, self.__class__):
            new = self.operate(other.items(), operator.add)
            new.scale *= other.scale
        else:
            new = new.operate(other.items(), operator.add)
        return new


#: List of regex substitution pairs.
_subs_re_list = [
    ("\N{DEGREE SIGN}", "degree"),
    (r"([\w\.\-\+\*\\\^])\s+", r"\1 "),  # merge multiple spaces
    (r"({}) squared", r"\1**2"),  # Handle square and cube
    (r"({}) cubed", r"\1**3"),
    (r"cubic ({})", r"\1**3"),
    (r"square ({})", r"\1**2"),
    (r"sq ({})", r"\1**2"),
    (
        r"\b([0-9]+\.?[0-9]*)(?=[e|E][a-zA-Z]|[a-df-zA-DF-Z])",
        r"\1*",
    ),  # Handle numberLetter for multiplication
    (r"([\w\.\)])\s+(?=[\w\(])", r"\1*"),  # Handle space for multiplication
]

#: Compiles the regex and replace {} by a regex that matches an identifier.
_subs_re = [
    (re.compile(a.format(r"[_a-zA-Z][_a-zA-Z0-9]*")), b) for a, b in _subs_re_list
]
_pretty_table = str.maketrans("⁰¹²³⁴⁵⁶⁷⁸⁹·⁻", "0123456789*-")
_pretty_exp_re = re.compile(r"(⁻?[⁰¹²³⁴⁵⁶⁷⁸⁹]+(?:\.[⁰¹²³⁴⁵⁶⁷⁸⁹]*)?)")


def string_preprocessor(input_string: str) -> str:
    input_string = input_string.replace(",", "")
    input_string = input_string.replace(" per ", "/")

    for a, b in _subs_re:
        input_string = a.sub(b, input_string)

    input_string = _pretty_exp_re.sub(r"**(\1)", input_string)
    # Replace pretty format characters
    input_string = input_string.translate(_pretty_table)

    # Handle caret exponentiation
    input_string = input_string.replace("^", "**")
    return input_string


def _is_dim(name: str) -> bool:
    return name[0] == "[" and name[-1] == "]"


class SharedRegistryObject:
    """Base class for object keeping a reference to the registree.

    Such object are for now Quantity and Unit, in a number of places it is
    that an object from this class has a '_units' attribute.

    Parameters
    ----------

    Returns
    -------

    """

    _REGISTRY: ClassVar[UnitRegistry]
    _units: UnitsContainer

    def __new__(cls, *args, **kwargs):
        inst = object.__new__(cls)
        if not hasattr(cls, "_REGISTRY"):
            # Base class, not subclasses dynamically by
            # UnitRegistry._init_dynamic_classes
            from . import application_registry

            inst._REGISTRY = application_registry.get()
        return inst

    def _check(self, other: Any) -> bool:
        """Check if the other object use a registry and if so that it is the
        same registry.

        Parameters
        ----------
        other

        Returns
        -------
        bool

        Raises
        ------
        ValueError
            if other don't use the same unit registry.
        """
        if self._REGISTRY is getattr(other, "_REGISTRY", None):
            return True

        elif isinstance(other, SharedRegistryObject):
            mess = "Cannot operate with {} and {} of different registries."
            raise ValueError(
                mess.format(self.__class__.__name__, other.__class__.__name__)
            )
        else:
            return False


class PrettyIPython:
    """Mixin to add pretty-printers for IPython"""

    default_format: str

<<<<<<< HEAD
    def _reformat(self, new_fmt: str):
        fmt = self.default_format
        for ch in ["Lx", "L", "P", "H", "C"]:
            fmt = fmt.replace(ch, "")
        fmt += new_fmt
        return fmt

    def _repr_html_(self):
        return "{:{fmt}}".format(self, fmt=self._reformat("H"))

    def _repr_latex_(self):
        return "${:{fmt}}$".format(self, fmt=self._reformat("L"))

    def _repr_pretty_(self, p, cycle):
        return "{:{fmt}}".format(self, fmt=self._reformat("P"))
=======
    def _repr_html_(self) -> str:
        if "~" in self._REGISTRY.formatter.default_format:
            return f"{self:~H}"
        return f"{self:H}"

    def _repr_latex_(self) -> str:
        if "~" in self._REGISTRY.formatter.default_format:
            return f"${self:~L}$"
        return f"${self:L}$"

    def _repr_pretty_(self, p, cycle: bool):
        # if cycle:
        if "~" in self._REGISTRY.formatter.default_format:
            p.text(f"{self:~P}")
        else:
            p.text(f"{self:P}")
        # else:
        #     p.pretty(self.magnitude)
        #     p.text(" ")
        #     p.pretty(self.units)
>>>>>>> 21ad66cb


def to_units_container(
    unit_like: QuantityOrUnitLike, registry: UnitRegistry | None = None
) -> UnitsContainer:
    """Convert a unit compatible type to a UnitsContainer.

    Parameters
    ----------
    unit_like
        Quantity or Unit to infer the plain units from.
    registry
        If provided, uses the registry's UnitsContainer and parse_unit_name.  If None,
        uses the registry attached to unit_like.

    Returns
    -------
    UnitsContainer
    """
    mro = type(unit_like).mro()
    if UnitsContainer in mro:
        return unit_like
    elif SharedRegistryObject in mro:
        return unit_like._units
    elif str in mro:
        if registry:
            # TODO: document how to whether to lift preprocessing loop out to caller
            for p in registry.preprocessors:
                unit_like = p(unit_like)
            return registry.parse_units_as_container(unit_like)
        else:
            return ParserHelper.from_string(unit_like)
    elif dict in mro:
        if registry:
            return registry.UnitsContainer(unit_like)
        else:
            return UnitsContainer(unit_like)


def infer_base_unit(
    unit_like: QuantityOrUnitLike, registry: UnitRegistry | None = None
) -> UnitsContainer:
    """
    Given a Quantity or UnitLike, give the UnitsContainer for it's plain units.

    Parameters
    ----------
    unit_like
        Quantity or Unit to infer the plain units from.
    registry
        If provided, uses the registry's UnitsContainer and parse_unit_name.  If None,
        uses the registry attached to unit_like.

    Returns
    -------
    UnitsContainer

    Raises
    ------
    ValueError
        The unit_like did not reference a registry, and no registry was provided.

    """
    d = udict()

    original_units = to_units_container(unit_like, registry)

    if registry is None and hasattr(unit_like, "_REGISTRY"):
        registry = unit_like._REGISTRY
    if registry is None:
        raise ValueError("No registry provided.")

    for unit_name, power in original_units.items():
        candidates = registry.parse_unit_name(unit_name)
        assert len(candidates) == 1
        _, base_unit, _ = candidates[0]
        d[base_unit] += power

    # remove values that resulted in a power of 0
    nonzero_dict = {k: v for k, v in d.items() if v != 0}

    return registry.UnitsContainer(nonzero_dict)


def getattr_maybe_raise(obj: Any, item: str):
    """Helper function invoked at start of all overridden ``__getattr__``.

    Raise AttributeError if the user tries to ask for a _ or __ attribute,
    *unless* it is immediately followed by a number, to enable units
    encompassing constants, such as ``L / _100km``.

    Parameters
    ----------
    item
        attribute to be found.

    Raises
    ------
    AttributeError
    """
    # Double-underscore attributes are tricky to detect because they are
    # automatically prefixed with the class name - which may be a subclass of obj
    if (
        item.endswith("__")
        or len(item.lstrip("_")) == 0
        or (item.startswith("_") and not item.lstrip("_")[0].isdigit())
    ):
        raise AttributeError(f"{obj!r} object has no attribute {item!r}")


def iterable(y: Any) -> bool:
    """Check whether or not an object can be iterated over."""
    try:
        iter(y)
    except TypeError:
        return False
    return True


def sized(y: Any) -> bool:
    """Check whether or not an object has a defined length."""
    try:
        len(y)
    except TypeError:
        return False
    return True


def create_class_with_registry(
    registry: UnitRegistry, base_class: type[TT]
) -> type[TT]:
    """Create new class inheriting from base_class and
    filling _REGISTRY class attribute with an actual instanced registry.
    """

    class_body = {
        "__module__": "pint",
        "_REGISTRY": registry,
    }

    return types.new_class(
        base_class.__name__,
        bases=(base_class,),
        exec_body=lambda ns: ns.update(class_body),
    )<|MERGE_RESOLUTION|>--- conflicted
+++ resolved
@@ -1006,9 +1006,8 @@
 
     default_format: str
 
-<<<<<<< HEAD
     def _reformat(self, new_fmt: str):
-        fmt = self.default_format
+        fmt = self._REGISTRY.formatter.default_format
         for ch in ["Lx", "L", "P", "H", "C"]:
             fmt = fmt.replace(ch, "")
         fmt += new_fmt
@@ -1022,29 +1021,6 @@
 
     def _repr_pretty_(self, p, cycle):
         return "{:{fmt}}".format(self, fmt=self._reformat("P"))
-=======
-    def _repr_html_(self) -> str:
-        if "~" in self._REGISTRY.formatter.default_format:
-            return f"{self:~H}"
-        return f"{self:H}"
-
-    def _repr_latex_(self) -> str:
-        if "~" in self._REGISTRY.formatter.default_format:
-            return f"${self:~L}$"
-        return f"${self:L}$"
-
-    def _repr_pretty_(self, p, cycle: bool):
-        # if cycle:
-        if "~" in self._REGISTRY.formatter.default_format:
-            p.text(f"{self:~P}")
-        else:
-            p.text(f"{self:P}")
-        # else:
-        #     p.pretty(self.magnitude)
-        #     p.text(" ")
-        #     p.pretty(self.units)
->>>>>>> 21ad66cb
-
 
 def to_units_container(
     unit_like: QuantityOrUnitLike, registry: UnitRegistry | None = None
