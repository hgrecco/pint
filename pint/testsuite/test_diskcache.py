from __future__ import annotations

import decimal
import pickle
import time

import flexparser as fp
import pytest

import pint
from pint.facets.plain import UnitDefinition

FS_SLEEP = 0.010


from .helpers import internal


@pytest.fixture
def float_cache_filename(tmp_path):
    ureg = pint.UnitRegistry(cache_folder=tmp_path / "cache_with_float")
    assert internal(ureg)._diskcache
    assert internal(ureg)._diskcache.cache_folder

    return tuple(internal(ureg)._diskcache.cache_folder.glob("*.pickle"))


def test_must_be_three_files(float_cache_filename):
    # There should be 3 files here:
    # - cached defaults_en.txt
    # - cached constants_en.txt
    # - cached RegistryCache
    assert len(float_cache_filename) == 3, float_cache_filename


def test_no_cache():
    ureg = pint.UnitRegistry(cache_folder=None)
    assert internal(ureg)._diskcache is None
    assert ureg.cache_folder is None


def test_decimal(tmp_path, float_cache_filename):
    ureg = pint.UnitRegistry(
        cache_folder=tmp_path / "cache_with_decimal", non_int_type=decimal.Decimal
    )
    assert internal(ureg)._diskcache
    assert internal(ureg)._diskcache.cache_folder == tmp_path / "cache_with_decimal"
    assert ureg.cache_folder == tmp_path / "cache_with_decimal"

    files = tuple(internal(ureg)._diskcache.cache_folder.glob("*.pickle"))
    assert len(files) == 3

    # check that the filenames with decimal are different to the ones with float
    float_filenames = tuple(p.name for p in float_cache_filename)
    for p in files:
        assert p.name not in float_filenames

    for p in files:
        with p.open(mode="rb") as fi:
            obj = pickle.load(fi)
            if not isinstance(obj, fp.ParsedSource):
                continue
            for definition in obj.parsed_source.filter_by(UnitDefinition):
                if definition.name == "pi":
                    assert isinstance(definition.converter.scale, decimal.Decimal)
                    return
    assert False


def test_auto(float_cache_filename):
    float_filenames = tuple(p.name for p in float_cache_filename)

    ureg = pint.UnitRegistry(cache_folder=":auto:")
    assert internal(ureg)._diskcache
    assert internal(ureg)._diskcache.cache_folder
    auto_files = tuple(
        p.name for p in internal(ureg)._diskcache.cache_folder.glob("*.pickle")
    )
    for file in float_filenames:
        assert file in auto_files


def test_change_file(tmp_path):
    # Generate a definition file
    dfile = tmp_path / "definitions.txt"
    dfile.write_text("x = 1234")

    # Load the definition file
    # (this will create two cache files, one for the file another for RegistryCache)
    ureg = pint.UnitRegistry(dfile, cache_folder=tmp_path)
    assert ureg.x == 1234
    files = tuple(internal(ureg)._diskcache.cache_folder.glob("*.pickle"))
    assert len(files) == 2

    # Modify the definition file
    # Add some sleep to make sure that the time stamp difference is signficant.
    time.sleep(FS_SLEEP)
    dfile.write_text("x = 1235")

    # Verify that the definiton file was loaded (the cache was invalidated).
    ureg = pint.UnitRegistry(dfile, cache_folder=tmp_path)
    assert ureg.x == 1235
<<<<<<< HEAD
    files = tuple(internal(ureg)._diskcache.cache_folder.glob("*.pickle"))
    assert len(files) == 4
=======
    files = tuple(ureg._diskcache.cache_folder.glob("*.pickle"))
    assert len(files) == 4


def test_dimensional_equivalent_are_cached(tmp_path):
    ureg = pint.UnitRegistry(cache_folder=tmp_path)
    t = ureg.get_compatible_units("L")
    assert len(t) > 0

    ureg = pint.UnitRegistry(cache_folder=tmp_path)
    t = ureg.get_compatible_units("L")
    assert len(t) > 0
>>>>>>> a2ed3941
<|MERGE_RESOLUTION|>--- conflicted
+++ resolved
@@ -100,11 +100,7 @@
     # Verify that the definiton file was loaded (the cache was invalidated).
     ureg = pint.UnitRegistry(dfile, cache_folder=tmp_path)
     assert ureg.x == 1235
-<<<<<<< HEAD
     files = tuple(internal(ureg)._diskcache.cache_folder.glob("*.pickle"))
-    assert len(files) == 4
-=======
-    files = tuple(ureg._diskcache.cache_folder.glob("*.pickle"))
     assert len(files) == 4
 
 
@@ -115,5 +111,4 @@
 
     ureg = pint.UnitRegistry(cache_folder=tmp_path)
     t = ureg.get_compatible_units("L")
-    assert len(t) > 0
->>>>>>> a2ed3941
+    assert len(t) > 0