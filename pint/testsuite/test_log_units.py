import logging
import math

import pytest

from pint import OffsetUnitCalculusError, UnitRegistry
from pint.testsuite import QuantityTestCase, helpers
from pint.unit import Unit, UnitsContainer


@pytest.fixture(scope="module")
def auto_ureg():
    return UnitRegistry(autoconvert_offset_to_baseunit=True)


@pytest.fixture(scope="module")
def ureg():
    return UnitRegistry()


class TestLogarithmicQuantity(QuantityTestCase):
    def test_log_quantity_creation(self, caplog):

        # Following Quantity Creation Pattern
        for args in (
            (4.2, "dBm"),
            (4.2, UnitsContainer(decibelmilliwatt=1)),
            (4.2, self.ureg.dBm),
        ):
            x = self.Q_(*args)
            assert x.magnitude == 4.2
            assert x.units == UnitsContainer(decibelmilliwatt=1)

        x = self.Q_(self.Q_(4.2, "dBm"))
        assert x.magnitude == 4.2
        assert x.units == UnitsContainer(decibelmilliwatt=1)

        x = self.Q_(4.2, UnitsContainer(decibelmilliwatt=1))
        y = self.Q_(x)
        assert x.magnitude == y.magnitude
        assert x.units == y.units
        assert x is not y

        #  Following Quantity Creation Pattern for "delta_" units:
        # tests the quantity creation of an absolute decibel unit: decibelmilliwatt.
        for args in (
            (4.2, "delta_dBm"),
            (4.2, UnitsContainer(delta_decibelmilliwatt=1)),
            (4.2, self.ureg.delta_dBm),
        ):
            x = self.Q_(*args)
            assert x.magnitude == 4.2
            assert x.units == UnitsContainer(delta_decibelmilliwatt=1)
        # tests the quantity creation of an absolute decibel unit: decibelmilliwatt.
        for args in (
            (4.2, "delta_dB"),
            (4.2, UnitsContainer(delta_decibel=1)),
            (4.2, self.ureg.delta_dB),
        ):
            x = self.Q_(*args)
            assert x.magnitude == 4.2
            assert x.units == UnitsContainer(delta_decibel=1)

        # Using multiplications for dB units requires autoconversion to baseunits
        new_reg = UnitRegistry(autoconvert_offset_to_baseunit=True)
        x = new_reg.Quantity("4.2 * dBm")
        assert x.magnitude == 4.2
        assert x.units == UnitsContainer(decibelmilliwatt=1)

        with caplog.at_level(logging.DEBUG):
            assert "wally" not in caplog.text
            assert 4.2 * new_reg.dBm == new_reg.Quantity(4.2, 2 * new_reg.dBm)

        assert len(caplog.records) == 1

    def test_log_convert(self):
        # # 1 dB = 1/10 * bel
        # helpers.assert_quantity_almost_equal(self.Q_(1.0, "dB").to("dimensionless"), self.Q_(1, "bell") / 10)
        # # Uncomment Bell unit in default_en.txt

        # ## Test dB to dB units octave - decade
        # 1 decade = log2(10) octave
        helpers.assert_quantity_almost_equal(
            self.Q_(1.0, "decade"), self.Q_(math.log(10, 2), "octave")
        )
        # ## Test dB to dB units dBm - dBu
        # 0 dBm = 1mW = 1e3 uW = 30 dBu
        helpers.assert_quantity_almost_equal(
            self.Q_(0.0, "dBm"), self.Q_(29.999999999999996, "dBu"), atol=1e-7
        )
        # ## Test dB to dB units dBm - dBW
        # 0 dBW = 1W = 1e3 mW = 30 dBm
        helpers.assert_quantity_almost_equal(
            self.Q_(0.0, "dBW"), self.Q_(29.999999999999996, "dBm"), atol=1e-7
        )

    def test_mix_regular_log_units(self):
        # Test regular-logarithmic mixed definition, such as dB/km or dB/cm

        # Multiplications and divisions with a mix of Logarithmic Units and regular Units is normally not possible.
        # The reason is that dB are considered by pint like offset units.
        # Multiplications and divisions that involve offset units are badly defined, so pint raises an error
        with pytest.raises(OffsetUnitCalculusError):
            (-10.0 * self.ureg.dB) / (1 * self.ureg.cm)

        # However, if the flag autoconvert_offset_to_baseunit=True is given to UnitRegistry, then pint converts the unit to base.
        # With this flag on multiplications and divisions are now possible:
        new_reg = UnitRegistry(autoconvert_offset_to_baseunit=True)
        helpers.assert_quantity_almost_equal(
            -10 * new_reg.dB / new_reg.cm, 0.1 / new_reg.cm
        )


log_unit_names = [
    "decibelwatt",
    "dBW",
    "decibelmilliwatt",
    "dBm",
    "decibelmicrowatt",
    "dBu",
    "decibel",
    "dB",
    "decade",
    "octave",
    "oct",
]


@pytest.mark.parametrize("unit_name", log_unit_names)
def test_unit_by_attribute(ureg, unit_name):
    """Can the logarithmic units be accessed by attribute lookups?"""
    unit = getattr(ureg, unit_name)
    assert isinstance(unit, Unit)


@pytest.mark.parametrize("unit_name", log_unit_names)
def test_unit_parsing(ureg, unit_name):
    """Can the logarithmic units be understood by the parser?"""
    unit = ureg.parse_units(unit_name)
    assert isinstance(unit, Unit)


@pytest.mark.parametrize("mag", [1.0, 4.2])
@pytest.mark.parametrize("unit_name", log_unit_names)
def test_quantity_by_constructor(ureg, unit_name, mag):
    """Can Quantity() objects be constructed using logarithmic units?"""
    q = ureg.Quantity(mag, unit_name)
    assert q.magnitude == pytest.approx(mag)
    assert q.units == getattr(ureg, unit_name)


@pytest.mark.parametrize("mag", [1.0, 4.2])
@pytest.mark.parametrize("unit_name", log_unit_names)
def test_quantity_by_multiplication(auto_ureg, unit_name, mag):
    """Test that logarithmic units can be defined with multiplication

    Requires setting `autoconvert_offset_to_baseunit` to True
    """
    unit = getattr(auto_ureg, unit_name)
    q = mag * unit
    assert q.magnitude == pytest.approx(mag)
    assert q.units == unit


log_delta_unit_names = ["delta_" + name for name in log_unit_names if name != "decade"]


@pytest.mark.parametrize("unit_name", log_delta_unit_names)
def test_deltaunit_by_attribute(ureg, unit_name):
    """Can the logarithmic units be accessed by attribute lookups?"""
    unit = getattr(ureg, unit_name)
    assert isinstance(unit, Unit)


@pytest.mark.parametrize("unit_name", log_delta_unit_names)
def test_deltaunit_parsing(ureg, unit_name):
    """Can the logarithmic units be understood by the parser?"""
    unit = ureg.parse_units(unit_name)
    assert isinstance(unit, Unit)


@pytest.mark.parametrize("mag", [1.0, 4.2])
@pytest.mark.parametrize("unit_name", log_delta_unit_names)
def test_deltaquantity_by_constructor(ureg, unit_name, mag):
    """Can Quantity() objects be constructed using logarithmic units?"""
    q = ureg.Quantity(mag, unit_name)
    assert q.magnitude == pytest.approx(mag)
    assert q.units == getattr(ureg, unit_name)


@pytest.mark.parametrize("mag", [1.0, 4.2])
@pytest.mark.parametrize("unit_name", log_delta_unit_names)
def test_deltaquantity_by_multiplication(auto_ureg, unit_name, mag):
    """Test that logarithmic units can be defined with multiplication

    Requires setting `autoconvert_offset_to_baseunit` to True
    """
    unit = getattr(auto_ureg, unit_name)
    q = mag * unit
    assert q.magnitude == pytest.approx(mag)
    assert q.units == unit


@pytest.mark.parametrize(
    "unit1,unit2",
    [
        ("decibelwatt", "dBW"),
        ("decibelmilliwatt", "dBm"),
        ("decibelmicrowatt", "dBu"),
        ("decibel", "dB"),
        ("octave", "oct"),
    ],
)
def test_unit_equivalence(ureg, unit1, unit2):
    """Are certain pairs of units equivalent?"""
    assert getattr(ureg, unit1) == getattr(ureg, unit2)


@pytest.mark.parametrize(
    "db_value,scalar",
    [
        (0.0, 1.0),  # 0 dB == 1x
        (-10.0, 0.1),  # -10 dB == 0.1x
        (10.0, 10.0),
        (30.0, 1e3),
        (60.0, 1e6),
    ],
)
def test_db_conversion(ureg, db_value, scalar):
    """Test that a dB value can be converted to a scalar and back."""
    Q_ = ureg.Quantity
    assert Q_(db_value, "dB").to("dimensionless").magnitude == pytest.approx(scalar)
    assert Q_(scalar, "dimensionless").to("dB").magnitude == pytest.approx(db_value)


@pytest.mark.parametrize(
    "octave,scalar",
    [
        (2.0, 4.0),  # 2 octave == 4x
        (1.0, 2.0),  # 1 octave == 2x
        (0.0, 1.0),
        (-1.0, 0.5),
        (-2.0, 0.25),
    ],
)
def test_octave_conversion(ureg, octave, scalar):
    """Test that an octave can be converted to a scalar and back."""
    Q_ = ureg.Quantity
    assert Q_(octave, "octave").to("dimensionless").magnitude == pytest.approx(scalar)
    assert Q_(scalar, "dimensionless").to("octave").magnitude == pytest.approx(octave)


@pytest.mark.parametrize(
    "decade,scalar",
    [
        (2.0, 100.0),  # 2 decades == 100x
        (1.0, 10.0),  # 1 octave == 2x
        (0.0, 1.0),
        (-1.0, 0.1),
        (-2.0, 0.01),
    ],
)
def test_decade_conversion(ureg, decade, scalar):
    """Test that a decade can be converted to a scalar and back."""
    Q_ = ureg.Quantity
    assert Q_(decade, "decade").to("dimensionless").magnitude == pytest.approx(scalar)
    assert Q_(scalar, "dimensionless").to("decade").magnitude == pytest.approx(decade)


@pytest.mark.parametrize(
    "dbm_value,mw_value",
    [
        (0.0, 1.0),  # 0.0 dBm == 1.0 mW
        (10.0, 10.0),
        (20.0, 100.0),
        (-10.0, 0.1),
        (-20.0, 0.01),
    ],
)
def test_dbm_mw_conversion(ureg, dbm_value, mw_value):
    """Test dBm values can convert to mW and back."""
    Q_ = ureg.Quantity
    assert Q_(dbm_value, "dBm").to("mW").magnitude == pytest.approx(mw_value)
    assert Q_(mw_value, "mW").to("dBm").magnitude == pytest.approx(dbm_value)


@pytest.mark.xfail
def test_compound_log_unit_multiply_definition(auto_ureg):
    """Check that compound log units can be defined using multiply."""
    Q_ = auto_ureg.Quantity
    canonical_def = Q_(-161, "dBm") / auto_ureg.Hz
    mult_def = -161 * auto_ureg("dBm/Hz")
    assert mult_def == canonical_def


@pytest.mark.xfail
def test_compound_log_unit_quantity_definition(auto_ureg):
    """Check that compound log units can be defined using ``Quantity()``."""
    Q_ = auto_ureg.Quantity
    canonical_def = Q_(-161, "dBm") / auto_ureg.Hz
    quantity_def = Q_(-161, "dBm/Hz")
    assert quantity_def == canonical_def


def test_compound_log_unit_parse_definition(auto_ureg):
    Q_ = auto_ureg.Quantity
    canonical_def = Q_(-161, "dBm") / auto_ureg.Hz
    parse_def = auto_ureg("-161 dBm/Hz")
    assert parse_def == canonical_def


def test_compound_log_unit_parse_expr(auto_ureg):
    """Check that compound log units can be defined using ``parse_expression()``."""
    Q_ = auto_ureg.Quantity
    canonical_def = Q_(-161, "dBm") / auto_ureg.Hz
    parse_def = auto_ureg.parse_expression("-161 dBm/Hz")
    assert canonical_def == parse_def


@pytest.mark.xfail
def test_dbm_db_addition(auto_ureg):
    """Test a dB value can be added to a dBm and the answer is correct."""
    power = (5 * auto_ureg.dBm) + (10 * auto_ureg.dB)
    assert power.to("dBm").magnitude == pytest.approx(15)


@pytest.mark.xfail
@pytest.mark.parametrize(
    "freq1,octaves,freq2",
    [
        (100, 2.0, 400),
        (50, 1.0, 100),
        (200, 0.0, 200),
    ],  # noqa: E231
)
def test_frequency_octave_addition(auto_ureg, freq1, octaves, freq2):
    """Test an Octave can be added to a frequency correctly"""
    freq1 = freq1 * auto_ureg.Hz
    shift = octaves * auto_ureg.Octave
    new_freq = freq1 + shift
    assert new_freq.units == freq1.units
<<<<<<< HEAD
    assert new_freq.magnitude == pytest.approx(freq2)


def test_db_db_addition(auto_ureg):
    """Test a dB value can be added to a dB and the answer is correct."""
    # adding two dB units
    auto_ureg.logarithmic_math = True
    power = (5 * auto_ureg.dB) + (10 * auto_ureg.dB)
    assert power.magnitude == pytest.approx(11.19331048066)
    assert power.units == auto_ureg.dB

    # Adding two absolute dB units
    power = (5 * auto_ureg.dBW) + (10 * auto_ureg.dBW)
    assert power.magnitude == pytest.approx(11.19331048066)
    assert power.units == auto_ureg.dBW
=======
    assert new_freq.magnitude == pytest.approx(freq2)
>>>>>>> ea2b6e63
<|MERGE_RESOLUTION|>--- conflicted
+++ resolved
@@ -339,9 +339,7 @@
     shift = octaves * auto_ureg.Octave
     new_freq = freq1 + shift
     assert new_freq.units == freq1.units
-<<<<<<< HEAD
     assert new_freq.magnitude == pytest.approx(freq2)
-
 
 def test_db_db_addition(auto_ureg):
     """Test a dB value can be added to a dB and the answer is correct."""
@@ -354,7 +352,4 @@
     # Adding two absolute dB units
     power = (5 * auto_ureg.dBW) + (10 * auto_ureg.dBW)
     assert power.magnitude == pytest.approx(11.19331048066)
-    assert power.units == auto_ureg.dBW
-=======
-    assert new_freq.magnitude == pytest.approx(freq2)
->>>>>>> ea2b6e63
+    assert power.units == auto_ureg.dBW