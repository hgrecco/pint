--- conflicted
+++ resolved
@@ -168,64 +168,36 @@
 
 
 @pytest.mark.parametrize("unit_name", log_delta_unit_names)
-<<<<<<< HEAD
-def test_deltaunit_by_attribute(ureg, unit_name):
-    """Can the logarithmic units be accessed by attribute lookups?"""
-    unit = getattr(ureg, unit_name)
-=======
 def test_deltaunit_by_attribute(module_registry, unit_name):
     """Can the logarithmic units be accessed by attribute lookups?"""
     unit = getattr(module_registry, unit_name)
->>>>>>> 2af976d4
     assert isinstance(unit, Unit)
 
 
 @pytest.mark.parametrize("unit_name", log_delta_unit_names)
-<<<<<<< HEAD
-def test_deltaunit_parsing(ureg, unit_name):
-    """Can the logarithmic units be understood by the parser?"""
-    unit = ureg.parse_units(unit_name)
-=======
 def test_deltaunit_parsing(module_registry, unit_name):
     """Can the logarithmic units be understood by the parser?"""
     unit = getattr(module_registry, unit_name)
->>>>>>> 2af976d4
     assert isinstance(unit, Unit)
 
 
 @pytest.mark.parametrize("mag", [1.0, 4.2])
 @pytest.mark.parametrize("unit_name", log_delta_unit_names)
-<<<<<<< HEAD
-def test_deltaquantity_by_constructor(ureg, unit_name, mag):
-    """Can Quantity() objects be constructed using logarithmic units?"""
-    q = ureg.Quantity(mag, unit_name)
-    assert q.magnitude == pytest.approx(mag)
-    assert q.units == getattr(ureg, unit_name)
-=======
 def test_deltaquantity_by_constructor(module_registry, unit_name, mag):
     """Can Quantity() objects be constructed using logarithmic units?"""
     q = module_registry.Quantity(mag, unit_name)
     assert q.magnitude == pytest.approx(mag)
     assert q.units == getattr(module_registry, unit_name)
->>>>>>> 2af976d4
 
 
 @pytest.mark.parametrize("mag", [1.0, 4.2])
 @pytest.mark.parametrize("unit_name", log_delta_unit_names)
-<<<<<<< HEAD
-def test_deltaquantity_by_multiplication(auto_ureg, unit_name, mag):
-=======
 def test_deltaquantity_by_multiplication(module_registry, unit_name, mag):
->>>>>>> 2af976d4
     """Test that logarithmic units can be defined with multiplication
 
     Requires setting `autoconvert_offset_to_baseunit` to True
     """
-<<<<<<< HEAD
-    unit = getattr(auto_ureg, unit_name)
-=======
     unit = getattr(module_registry, unit_name)
->>>>>>> 2af976d4
     q = mag * unit
     assert q.magnitude == pytest.approx(mag)
     assert q.units == unit
@@ -374,20 +346,6 @@
     assert new_freq.magnitude == pytest.approx(freq2)
 
 
-<<<<<<< HEAD
-def test_db_db_addition(auto_ureg):
-    """Test a dB value can be added to a dB and the answer is correct."""
-    # adding two dB units
-    auto_ureg.logarithmic_math = True
-    power = (5 * auto_ureg.dB) + (10 * auto_ureg.dB)
-    assert power.magnitude == pytest.approx(11.19331048066)
-    assert power.units == auto_ureg.dB
-
-    # Adding two absolute dB units
-    power = (5 * auto_ureg.dBW) + (10 * auto_ureg.dBW)
-    assert power.magnitude == pytest.approx(11.19331048066)
-    assert power.units == auto_ureg.dBW
-=======
 def test_db_db_addition(log_module_registry):
     """Test a dB value can be added to a dB and the answer is correct."""
     # adding two dB units
@@ -398,5 +356,4 @@
     # Adding two absolute dB units
     power = (5 * log_module_registry.dBW) + (10 * log_module_registry.dBW)
     assert power.magnitude == pytest.approx(11.19331048066)
-    assert power.units == log_module_registry.dBW
->>>>>>> 2af976d4
+    assert power.units == log_module_registry.dBW