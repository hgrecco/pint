--- conflicted
+++ resolved
@@ -167,11 +167,6 @@
         x = self.U_("m")
         assert 1 / x == self.Q_(1, "1/m")
 
-<<<<<<< HEAD
-    def test_unit_pow(self):
-        x = self.U_("m")
-        assert x**2 == self.U_("m**2")
-=======
     @pytest.mark.parametrize(
         ("unit", "power_ratio", "expectation", "expected_unit"),
         [
@@ -200,7 +195,6 @@
     def test_systems(self):
         unit = self.ureg.Unit("m")
         assert unit.systems == frozenset({"cgs", "atomic", "Planck", "mks", "SI"})
->>>>>>> 208d36a5
 
     def test_unit_hash(self):
         x = self.U_("m")
