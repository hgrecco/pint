--- conflicted
+++ resolved
@@ -5,18 +5,11 @@
 import math
 import re
 
-<<<<<<< HEAD
+from pint.compat import np
+from pint.registry import (UnitRegistry, LazyRegistry)
 from pint import (
     DefinitionSyntaxError, DimensionalityError, RedefinitionError, UndefinedUnitError
 )
-from pint.registry import UnitRegistry, LazyRegistry
-from pint.util import UnitsContainer, ParserHelper
-from pint.compat import u, np, string_types
-=======
-from pint import DimensionalityError, UndefinedUnitError
-from pint.compat import np
-from pint.registry import (UnitRegistry, LazyRegistry)
->>>>>>> a9831b0f
 from pint.testsuite import QuantityTestCase, helpers
 from pint.testsuite.parameterized import ParameterizedTestCase
 from pint.util import (UnitsContainer, ParserHelper)
@@ -237,17 +230,6 @@
         self.assertEqual(self.ureg.parse_expression('kilometre'), self.Q_(1, UnitsContainer(kilometer=1.)))
         self.assertEqual(self.ureg.parse_expression('kilometres'), self.Q_(1, UnitsContainer(kilometer=1.)))
 
-<<<<<<< HEAD
-=======
-    def test_str_errors(self):
-        self.assertEqual(str(UndefinedUnitError('rabbits')), "'{0!s}' is not defined in the unit registry".format('rabbits'))
-        self.assertEqual(str(UndefinedUnitError(('rabbits', 'horses'))), "'{0!s}' are not defined in the unit registry".format(('rabbits', 'horses')))
-        self.assertEqual(str(DimensionalityError('meter', 'second')),
-                         "Cannot convert from 'meter' to 'second'")
-        self.assertEqual(str(DimensionalityError('meter', 'second', 'length', 'time')),
-                         "Cannot convert from 'meter' (length) to 'second' (time)")
-
->>>>>>> a9831b0f
     def test_parse_mul_div(self):
         self.assertEqual(self.ureg.parse_expression('meter*meter'), self.Q_(1, UnitsContainer(meter=2.)))
         self.assertEqual(self.ureg.parse_expression('meter**2'), self.Q_(1, UnitsContainer(meter=2.)))
