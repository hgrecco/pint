--- conflicted
+++ resolved
@@ -881,7 +881,6 @@
         m = module_registry.Measurement(1, 0.1, "meter")
         assert m.default_format == "~P"
 
-<<<<<<< HEAD
     @helpers.requires_numpy()
     def test_issue1674(self, module_registry):
         Q_ = module_registry.Quantity
@@ -901,7 +900,7 @@
         helpers.assert_quantity_equal(
             arr_of_q * q_arr, np.array([Q_(2, "m^2"), Q_(8, "m s")], dtype="object")
         )
-=======
+        
     @helpers.requires_babel()
     def test_issue_1400(self, sess_registry):
         q1 = 3 * sess_registry.W
@@ -961,8 +960,6 @@
         assert q2_u.magnitude.nominal_value == u2.nominal_value
         assert q2_u.magnitude.std_dev == m2.error
         assert q2_u.magnitude.std_dev == u2.std_dev
->>>>>>> f9e139e2
-
 
 if np is not None:
 
