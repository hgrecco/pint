--- conflicted
+++ resolved
@@ -1203,7 +1203,6 @@
     # print(q)
 
 
-<<<<<<< HEAD
 def test_issue1949(registry_empty):
     ureg = UnitRegistry()
     ureg.define(
@@ -1212,7 +1211,8 @@
     q = ureg.Quantity("1 atm").to("inHg_gauge")
     assert q.units == ureg.in_Hg_gauge
     assert_equal(q.magnitude, 0.0)
-=======
+
+    
 @pytest.mark.parametrize(
     "given,expected",
     [
@@ -1227,5 +1227,4 @@
 )
 def test_issue1772(given, expected):
     ureg = UnitRegistry(non_int_type=decimal.Decimal)
-    assert f"{ureg(given):Lx}" == expected
->>>>>>> 2b4a8b7d
+    assert f"{ureg(given):Lx}" == expected