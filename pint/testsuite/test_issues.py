from __future__ import annotations

import copy
import decimal
import math
import pprint

import pytest

from pint import (
    Context,
    DimensionalityError,
    UnitRegistry,
    get_application_registry,
)
from pint.compat import np
from pint.delegates.formatter._compound_unit_helpers import sort_by_dimensionality
from pint.facets.plain.unit import UnitsContainer
from pint.testing import assert_equal
from pint.testsuite import QuantityTestCase, helpers
from pint.util import ParserHelper

from .helpers import internal


# TODO: do not subclass from QuantityTestCase
class TestIssues(QuantityTestCase):
    kwargs = dict(autoconvert_offset_to_baseunit=False)

    @pytest.mark.xfail
    def test_issue25(self, module_registry):
        x = ParserHelper.from_string("10 %")
        assert x == ParserHelper(10, {"%": 1})
        x = ParserHelper.from_string("10 ‰")
        assert x == ParserHelper(10, {"‰": 1})
        module_registry.define("percent = [fraction]; offset: 0 = %")
        module_registry.define("permille = percent / 10 = ‰")
        x = module_registry.parse_expression("10 %")
        assert x == module_registry.Quantity(10, {"%": 1})
        y = module_registry.parse_expression("10 ‰")
        assert y == module_registry.Quantity(10, {"‰": 1})
        assert x.to("‰") == module_registry.Quantity(1, {"‰": 1})

    def test_issue29(self, module_registry):
        t = 4 * module_registry("mW")
        assert t.magnitude == 4
        assert t._units == UnitsContainer(milliwatt=1)
        assert t.to("joule / second") == 4e-3 * module_registry("W")

    @pytest.mark.xfail
    @helpers.requires_numpy
    def test_issue37(self, module_registry):
        x = np.ma.masked_array([1, 2, 3], mask=[True, True, False])
        q = module_registry.meter * x
        assert isinstance(q, module_registry.Quantity)
        np.testing.assert_array_equal(q.magnitude, x)
        assert q.units == module_registry.meter.units
        q = x * module_registry.meter
        assert isinstance(q, module_registry.Quantity)
        np.testing.assert_array_equal(q.magnitude, x)
        assert q.units == module_registry.meter.units

        m = np.ma.masked_array(2 * np.ones(3, 3))
        qq = q * m
        assert isinstance(qq, module_registry.Quantity)
        np.testing.assert_array_equal(qq.magnitude, x * m)
        assert qq.units == module_registry.meter.units
        qq = m * q
        assert isinstance(qq, module_registry.Quantity)
        np.testing.assert_array_equal(qq.magnitude, x * m)
        assert qq.units == module_registry.meter.units

    @pytest.mark.xfail
    @helpers.requires_numpy
    def test_issue39(self, module_registry):
        x = np.matrix([[1, 2, 3], [1, 2, 3], [1, 2, 3]])
        q = module_registry.meter * x
        assert isinstance(q, module_registry.Quantity)
        np.testing.assert_array_equal(q.magnitude, x)
        assert q.units == module_registry.meter.units
        q = x * module_registry.meter
        assert isinstance(q, module_registry.Quantity)
        np.testing.assert_array_equal(q.magnitude, x)
        assert q.units == module_registry.meter.units

        m = np.matrix(2 * np.ones(3, 3))
        qq = q * m
        assert isinstance(qq, module_registry.Quantity)
        np.testing.assert_array_equal(qq.magnitude, x * m)
        assert qq.units == module_registry.meter.units
        qq = m * q
        assert isinstance(qq, module_registry.Quantity)
        np.testing.assert_array_equal(qq.magnitude, x * m)
        assert qq.units == module_registry.meter.units

    @helpers.requires_numpy
    def test_issue44(self, module_registry):
        x = 4.0 * module_registry.dimensionless
        np.sqrt(x)
        helpers.assert_quantity_almost_equal(
            np.sqrt([4.0] * module_registry.dimensionless),
            [2.0] * module_registry.dimensionless,
        )
        helpers.assert_quantity_almost_equal(
            np.sqrt(4.0 * module_registry.dimensionless),
            2.0 * module_registry.dimensionless,
        )

    def test_issue45(self, module_registry):
        import math

        helpers.assert_quantity_almost_equal(
            math.sqrt(4 * module_registry.m / module_registry.cm), math.sqrt(4 * 100)
        )
        helpers.assert_quantity_almost_equal(
            float(module_registry.V / module_registry.mV), 1000.0
        )

    @helpers.requires_numpy
    def test_issue45b(self, module_registry):
        helpers.assert_quantity_almost_equal(
            np.sin([np.pi / 2] * module_registry.m / module_registry.m),
            np.sin([np.pi / 2] * module_registry.dimensionless),
        )
        helpers.assert_quantity_almost_equal(
            np.sin([np.pi / 2] * module_registry.cm / module_registry.m),
            np.sin([np.pi / 2] * module_registry.dimensionless * 0.01),
        )

    def test_issue50(self, module_registry):
        Q_ = module_registry.Quantity
        assert Q_(100) == 100 * module_registry.dimensionless
        assert Q_("100") == 100 * module_registry.dimensionless

    def test_issue52(self):
        u1 = UnitRegistry()
        u2 = UnitRegistry()
        q1 = 1 * u1.meter
        q2 = 1 * u2.meter
        import operator as op

        for fun in (
            op.add,
            op.iadd,
            op.sub,
            op.isub,
            op.mul,
            op.imul,
            op.floordiv,
            op.ifloordiv,
            op.truediv,
            op.itruediv,
        ):
            with pytest.raises(ValueError):
                fun(q1, q2)

    def test_issue54(self, module_registry):
        assert (1 * module_registry.km / module_registry.m + 1).magnitude == 1001

    def test_issue54_related(self, module_registry):
        assert module_registry.km / module_registry.m == 1000
        assert 1000 == module_registry.km / module_registry.m
        assert 900 < module_registry.km / module_registry.m
        assert 1100 > module_registry.km / module_registry.m

    def test_issue61(self, module_registry):
        Q_ = module_registry.Quantity
        for value in ({}, {"a": 3}, None):
            with pytest.raises(TypeError):
                Q_(value)
            with pytest.raises(TypeError):
                Q_(value, "meter")
        with pytest.raises(ValueError):
            Q_("", "meter")
        with pytest.raises(ValueError):
            Q_("")

    @helpers.requires_not_numpy()
    def test_issue61_notNP(self, module_registry):
        Q_ = module_registry.Quantity
        for value in ([1, 2, 3], (1, 2, 3)):
            with pytest.raises(TypeError):
                Q_(value)
            with pytest.raises(TypeError):
                Q_(value, "meter")

    def test_issue62(self, module_registry):
        m = module_registry("m**0.5")
        assert str(m.units) == "meter ** 0.5"

    def test_issue66(self, module_registry):
        assert module_registry.get_dimensionality(
            UnitsContainer({"[temperature]": 1})
        ) == UnitsContainer({"[temperature]": 1})
        assert module_registry.get_dimensionality(
            module_registry.kelvin
        ) == UnitsContainer({"[temperature]": 1})
        assert module_registry.get_dimensionality(
            module_registry.degC
        ) == UnitsContainer({"[temperature]": 1})

    def test_issue66b(self, module_registry):
        assert module_registry.get_base_units(module_registry.kelvin) == (
            1.0,
            module_registry.Unit(UnitsContainer({"kelvin": 1})),
        )
        assert module_registry.get_base_units(module_registry.degC) == (
            1.0,
            module_registry.Unit(UnitsContainer({"kelvin": 1})),
        )

    def test_issue69(self, module_registry):
        q = module_registry("m").to(module_registry("in"))
        assert q == module_registry("m").to("in")

    @helpers.requires_numpy
    def test_issue74(self, module_registry):
        v1 = np.asarray([1.0, 2.0, 3.0])
        v2 = np.asarray([3.0, 2.0, 1.0])
        q1 = v1 * module_registry.ms
        q2 = v2 * module_registry.ms

        np.testing.assert_array_equal(q1 < q2, v1 < v2)
        np.testing.assert_array_equal(q1 > q2, v1 > v2)

        np.testing.assert_array_equal(q1 <= q2, v1 <= v2)
        np.testing.assert_array_equal(q1 >= q2, v1 >= v2)

        q2s = np.asarray([0.003, 0.002, 0.001]) * module_registry.s
        v2s = q2s.to("ms").magnitude

        np.testing.assert_array_equal(q1 < q2s, v1 < v2s)
        np.testing.assert_array_equal(q1 > q2s, v1 > v2s)

        np.testing.assert_array_equal(q1 <= q2s, v1 <= v2s)
        np.testing.assert_array_equal(q1 >= q2s, v1 >= v2s)

    @helpers.requires_numpy
    def test_issue75(self, module_registry):
        v1 = np.asarray([1.0, 2.0, 3.0])
        v2 = np.asarray([3.0, 2.0, 1.0])
        q1 = v1 * module_registry.ms
        q2 = v2 * module_registry.ms

        np.testing.assert_array_equal(q1 == q2, v1 == v2)
        np.testing.assert_array_equal(q1 != q2, v1 != v2)

        q2s = np.asarray([0.003, 0.002, 0.001]) * module_registry.s
        v2s = q2s.to("ms").magnitude

        np.testing.assert_array_equal(q1 == q2s, v1 == v2s)
        np.testing.assert_array_equal(q1 != q2s, v1 != v2s)

    @helpers.requires_uncertainties()
    def test_issue77(self, module_registry):
        acc = (5.0 * module_registry("m/s/s")).plus_minus(0.25)
        tim = (37.0 * module_registry("s")).plus_minus(0.16)
        dis = acc * tim**2 / 2
        assert dis.value == acc.value * tim.value**2 / 2

    def test_issue85(self, module_registry):
        T = 4.0 * module_registry.kelvin
        m = 1.0 * module_registry.amu
        va = 2.0 * module_registry.k * T / m

        va.to_base_units()

        boltmk = 1.380649e-23 * module_registry.J / module_registry.K
        vb = 2.0 * boltmk * T / m

        helpers.assert_quantity_almost_equal(va.to_base_units(), vb.to_base_units())

    def test_issue86(self, module_registry):
        module_registry.autoconvert_offset_to_baseunit = True

        def parts(q):
            return q.magnitude, q.units

        q1 = 10.0 * module_registry.degC
        q2 = 10.0 * module_registry.kelvin

        k1 = q1.to_base_units()

        q3 = 3.0 * module_registry.meter

        q1m, q1u = parts(q1)
        q2m, q2u = parts(q2)
        q3m, q3u = parts(q3)

        k1m, k1u = parts(k1)

        assert parts(q2 * q3) == (q2m * q3m, q2u * q3u)
        assert parts(q2 / q3) == (q2m / q3m, q2u / q3u)
        assert parts(q3 * q2) == (q3m * q2m, q3u * q2u)
        assert parts(q3 / q2) == (q3m / q2m, q3u / q2u)
        assert parts(q2**1) == (q2m**1, q2u**1)
        assert parts(q2**-1) == (q2m**-1, q2u**-1)
        assert parts(q2**2) == (q2m**2, q2u**2)
        assert parts(q2**-2) == (q2m**-2, q2u**-2)

        assert parts(q1 * q3) == (k1m * q3m, k1u * q3u)
        assert parts(q1 / q3) == (k1m / q3m, k1u / q3u)
        assert parts(q3 * q1) == (q3m * k1m, q3u * k1u)
        assert parts(q3 / q1) == (q3m / k1m, q3u / k1u)
        assert parts(q1**-1) == (k1m**-1, k1u**-1)
        assert parts(q1**2) == (k1m**2, k1u**2)
        assert parts(q1**-2) == (k1m**-2, k1u**-2)

    def test_issues86b(self, module_registry):
        T1 = module_registry.Quantity(200, module_registry.degC)
        # T1 = 200.0 * module_registry.degC
        T2 = T1.to(module_registry.kelvin)
        m = 132.9054519 * module_registry.amu
        v1 = 2 * module_registry.k * T1 / m
        v2 = 2 * module_registry.k * T2 / m

        helpers.assert_quantity_almost_equal(v1, v2)
        helpers.assert_quantity_almost_equal(v1, v2.to_base_units())
        helpers.assert_quantity_almost_equal(v1.to_base_units(), v2)
        helpers.assert_quantity_almost_equal(v1.to_base_units(), v2.to_base_units())

    @pytest.mark.xfail
    def test_issue86c(self, module_registry):
        module_registry.autoconvert_offset_to_baseunit = True
        T = module_registry.degC
        T = 100.0 * T
        helpers.assert_quantity_almost_equal(
            module_registry.k * 2 * T, module_registry.k * (2 * T)
        )

    def test_issue93(self, module_registry):
        x = 5 * module_registry.meter
        assert isinstance(x.magnitude, int)
        y = 0.1 * module_registry.meter
        assert isinstance(y.magnitude, float)
        z = 5 * module_registry.meter
        assert isinstance(z.magnitude, int)
        z += y
        assert isinstance(z.magnitude, float)

        helpers.assert_quantity_almost_equal(x + y, 5.1 * module_registry.meter)
        helpers.assert_quantity_almost_equal(z, 5.1 * module_registry.meter)

    def test_issue104(self, module_registry):
        x = [
            module_registry("1 meter"),
            module_registry("1 meter"),
            module_registry("1 meter"),
        ]
        y = [module_registry("1 meter")] * 3

        def summer(values):
            if not values:
                return 0
            total = values[0]
            for v in values[1:]:
                total += v

            return total

        helpers.assert_quantity_almost_equal(
            summer(x), module_registry.Quantity(3, "meter")
        )
        helpers.assert_quantity_almost_equal(x[0], module_registry.Quantity(1, "meter"))
        helpers.assert_quantity_almost_equal(
            summer(y), module_registry.Quantity(3, "meter")
        )
        helpers.assert_quantity_almost_equal(y[0], module_registry.Quantity(1, "meter"))

    def test_issue105(self, module_registry):
        func = module_registry.parse_unit_name
        val = list(func("meter"))
        assert list(func("METER")) == []
        assert val == list(func("METER", False))

        for func in (module_registry.get_name, module_registry.parse_expression):
            val = func("meter")
            with pytest.raises(AttributeError):
                func("METER")
            assert val == func("METER", False)

    @helpers.requires_numpy
    def test_issue127(self, module_registry):
        q = [1.0, 2.0, 3.0, 4.0] * module_registry.meter
        q[0] = np.nan
        assert q[0] != 1.0
        assert math.isnan(q[0].magnitude)
        q[1] = float("NaN")
        assert q[1] != 2.0
        assert math.isnan(q[1].magnitude)

    def test_issue170(self):
        Q_ = UnitRegistry().Quantity
        q = Q_("1 kHz") / Q_("100 Hz")
        iq = int(q)
        assert iq == 10
        assert isinstance(iq, int)

    def test_angstrom_creation(self, module_registry):
        module_registry.Quantity(2, "Å")

    def test_alternative_angstrom_definition(self, module_registry):
        module_registry.Quantity(2, "\u212B")

    def test_micro_creation_U03bc(self, module_registry):
        module_registry.Quantity(2, "μm")

    def test_micro_creation_U00b5(self, module_registry):
        module_registry.Quantity(2, "µm")

    @helpers.requires_numpy
    def test_issue171_real_imag(self, module_registry):
        qr = [1.0, 2.0, 3.0, 4.0] * module_registry.meter
        qi = [4.0, 3.0, 2.0, 1.0] * module_registry.meter
        q = qr + 1j * qi
        helpers.assert_quantity_equal(q.real, qr)
        helpers.assert_quantity_equal(q.imag, qi)

    @helpers.requires_numpy
    def test_issue171_T(self, module_registry):
        a = np.asarray([[1.0, 2.0, 3.0, 4.0], [4.0, 3.0, 2.0, 1.0]])
        q1 = a * module_registry.meter
        q2 = a.T * module_registry.meter
        helpers.assert_quantity_equal(q1.T, q2)

    @helpers.requires_numpy
    def test_issue250(self, module_registry):
        a = module_registry.V
        b = module_registry.mV
        assert np.float16(a / b) == 1000.0
        assert np.float32(a / b) == 1000.0
        assert np.float64(a / b) == 1000.0
        if "float128" in dir(np):
            assert np.float128(a / b) == 1000.0

    def test_issue252(self):
        ur = UnitRegistry()
        q = ur("3 F")
        t = copy.deepcopy(q)
        u = t.to(ur.mF)
        helpers.assert_quantity_equal(q.to(ur.mF), u)

    def test_issue323(self, module_registry):
        from fractions import Fraction as F

        assert (self.Q_(F(2, 3), "s")).to("ms") == self.Q_(F(2000, 3), "ms")
        assert (self.Q_(F(2, 3), "m")).to("km") == self.Q_(F(1, 1500), "km")

    def test_issue339(self, module_registry):
        q1 = module_registry("")
        assert q1.magnitude == 1
        assert q1.units == module_registry.dimensionless
        q2 = module_registry("1 dimensionless")
        assert q1 == q2

    def test_issue354_356_370(self, module_registry):
        assert (
            f"{1 * module_registry.second / module_registry.millisecond:~}"
            == "1.0 s / ms"
        )
        assert f"{1 * module_registry.count:~}" == "1 count"
        assert "{:~}".format(1 * module_registry("MiB")) == "1 MiB"

    def test_issue468(self, module_registry):
        @module_registry.wraps("kg", "meter")
        def f(x):
            return x

        x = module_registry.Quantity(1.0, "meter")
        y = f(x)
        z = x * y
        assert z == module_registry.Quantity(1.0, "meter * kilogram")

    @helpers.requires_numpy
    def test_issue482(self, module_registry):
        q = module_registry.Quantity(1, module_registry.dimensionless)
        qe = np.exp(q)
        assert isinstance(qe, module_registry.Quantity)

    @helpers.requires_numpy
    def test_issue483(self, module_registry):
        a = np.asarray([1, 2, 3])
        q = [1, 2, 3] * module_registry.dimensionless
        p = (q**q).m
        np.testing.assert_array_equal(p, a**a)

    def test_issue507(self, module_registry):
        # leading underscore in unit works with numbers
        module_registry.define("_100km = 100 * kilometer")
        battery_ec = 16 * module_registry.kWh / module_registry._100km  # noqa: F841
        # ... but not with text
        module_registry.define("_home = 4700 * kWh / year")
        with pytest.raises(AttributeError):
            home_elec_power = 1 * module_registry._home  # noqa: F841
        # ... or with *only* underscores
        module_registry.define("_ = 45 * km")
        with pytest.raises(AttributeError):
            one_blank = 1 * module_registry._  # noqa: F841

    def test_issue523(self, module_registry):
        src, dst = UnitsContainer({"meter": 1}), UnitsContainer({"degF": 1})
        value = 10.0
        convert = module_registry.convert
        with pytest.raises(DimensionalityError):
            convert(value, src, dst)
        with pytest.raises(DimensionalityError):
            convert(value, dst, src)

    def test_issue532(self, module_registry):
        @module_registry.check(module_registry(""))
        def f(x):
            return 2 * x

        assert f(module_registry.Quantity(1, "")) == 2
        with pytest.raises(DimensionalityError):
            f(module_registry.Quantity(1, "m"))

    def test_issue625a(self, module_registry):
        Q_ = module_registry.Quantity
        from math import sqrt

        @module_registry.wraps(
            module_registry.second,
            (
                module_registry.meters,
                module_registry.meters / module_registry.second**2,
            ),
        )
        def calculate_time_to_fall(height, gravity=Q_(9.8, "m/s^2")):
            """Calculate time to fall from a height h with a default gravity.

            By default, the gravity is assumed to be earth gravity,
            but it can be modified.

            d = .5 * g * t**2
            t = sqrt(2 * d / g)

            Parameters
            ----------
            height :

            gravity :
                 (Default value = Q_(9.8)
            "m/s^2") :


            Returns
            -------

            """
            return sqrt(2 * height / gravity)

        lunar_module_height = Q_(10, "m")
        t1 = calculate_time_to_fall(lunar_module_height)
        # print(t1)
        assert round(abs(t1 - Q_(1.4285714285714286, "s")), 7) == 0

        moon_gravity = Q_(1.625, "m/s^2")
        t2 = calculate_time_to_fall(lunar_module_height, moon_gravity)
        assert round(abs(t2 - Q_(3.508232077228117, "s")), 7) == 0

    def test_issue625b(self, module_registry):
        Q_ = module_registry.Quantity

        @module_registry.wraps("=A*B", ("=A", "=B"))
        def get_displacement(time, rate=Q_(1, "m/s")):
            """Calculates displacement from a duration and default rate.

            Parameters
            ----------
            time :

            rate :
                 (Default value = Q_(1)
            "m/s") :


            Returns
            -------

            """
            return time * rate

        d1 = get_displacement(Q_(2, "s"))
        assert round(abs(d1 - Q_(2, "m")), 7) == 0

        d2 = get_displacement(Q_(2, "s"), Q_(1, "deg/s"))
        assert round(abs(d2 - Q_(2, " deg")), 7) == 0

    def test_issue625c(self):
        u = UnitRegistry()

        @u.wraps("=A*B*C", ("=A", "=B", "=C"))
        def get_product(a=2 * u.m, b=3 * u.m, c=5 * u.m):
            return a * b * c

        assert get_product(a=3 * u.m) == 45 * u.m**3
        assert get_product(b=2 * u.m) == 20 * u.m**3
        assert get_product(c=1 * u.dimensionless) == 6 * u.m**2

    def test_issue655a(self, module_registry):
        distance = 1 * module_registry.m
        time = 1 * module_registry.s
        velocity = distance / time
        assert distance.check("[length]")
        assert not distance.check("[time]")
        assert velocity.check("[length] / [time]")
        assert velocity.check("1 / [time] * [length]")

    def test_issue655b(self, module_registry):
        Q_ = module_registry.Quantity

        @module_registry.check("[length]", "[length]/[time]^2")
        def pendulum_period(length, G=Q_(1, "standard_gravity")):
            # print(length)
            return (2 * math.pi * (length / G) ** 0.5).to("s")

        length = Q_(1, module_registry.m)
        # Assume earth gravity
        t = pendulum_period(length)
        assert round(abs(t - Q_("2.0064092925890407 second")), 7) == 0
        # Use moon gravity
        moon_gravity = Q_(1.625, "m/s^2")
        t = pendulum_period(length, moon_gravity)
        assert round(abs(t - Q_("4.928936075204336 second")), 7) == 0

    def test_issue783(self, module_registry):
        assert not module_registry("g") == []

    def test_issue856(self, module_registry):
        ph1 = ParserHelper(scale=123)
        ph2 = copy.deepcopy(ph1)
        assert ph2.scale == ph1.scale

        module_registry1 = UnitRegistry()
        module_registry2 = copy.deepcopy(module_registry1)
        # Very basic functionality test
        assert module_registry2("1 t").to("kg").magnitude == 1000

    def test_issue856b(self):
        # Test that, after a deepcopy(), the two UnitRegistries are
        # independent from each other
        ureg1 = UnitRegistry()
        ureg2 = copy.deepcopy(ureg1)
        ureg1.define("test123 = 123 kg")
        ureg2.define("test123 = 456 kg")
        assert ureg1("1 test123").to("kg").magnitude == 123
        assert ureg2("1 test123").to("kg").magnitude == 456

    def test_issue876(self):
        # Same hash must not imply equality.

        # As an implementation detail of CPython, hash(-1) == hash(-2).
        # This test is useless in potential alternative Python implementations where
        # hash(-1) != hash(-2); one would need to find hash collisions specific for each
        # implementation

        a = UnitsContainer({"[mass]": -1})
        b = UnitsContainer({"[mass]": -2})
        c = UnitsContainer({"[mass]": -3})

        # Guarantee working on alternative Python implementations
        assert (hash(-1) == hash(-2)) == (hash(a) == hash(b))
        assert (hash(-1) == hash(-3)) == (hash(a) == hash(c))
        assert a != b
        assert a != c

    def test_issue902(self):
        module_registry = UnitRegistry(auto_reduce_dimensions=True)
        velocity = 1 * module_registry.m / module_registry.s
        cross_section = 1 * module_registry.um**2
        result = cross_section / velocity
        assert result == 1e-12 * module_registry.m * module_registry.s

    def test_issue912(self, module_registry):
        """pprint.pformat() invokes sorted() on large sets and frozensets and graciously
        handles TypeError, but not generic Exceptions. This test will fail if
        pint.DimensionalityError stops being a subclass of TypeError.

        Parameters
        ----------

        Returns
        -------

        """
        meter_units = module_registry.get_compatible_units(module_registry.meter)
        hertz_units = module_registry.get_compatible_units(module_registry.hertz)
        pprint.pformat(meter_units | hertz_units)

    def test_issue932(self, module_registry):
        q = module_registry.Quantity("1 kg")
        with pytest.raises(DimensionalityError):
            q.to("joule")
        module_registry.enable_contexts("energy", *(Context() for _ in range(20)))
        q.to("joule")
        module_registry.disable_contexts()
        with pytest.raises(DimensionalityError):
            q.to("joule")

    def test_issue960(self, module_registry):
        q = (1 * module_registry.nanometer).to_compact("micrometer")
        assert q.units == module_registry.nanometer
        assert q.magnitude == 1

    def test_issue1032(self, module_registry):
        class MultiplicativeDictionary(dict):
            def __rmul__(self, other):
                return self.__class__(
                    {key: value * other for key, value in self.items()}
                )

        q = 3 * module_registry.s
        d = MultiplicativeDictionary({4: 5, 6: 7})
        assert q * d == MultiplicativeDictionary(
            {4: 15 * module_registry.s, 6: 21 * module_registry.s}
        )
        with pytest.raises(TypeError):
            d * q

    @helpers.requires_numpy
    def test_issue973(self, module_registry):
        """Verify that an empty array Quantity can be created through multiplication."""
        q0 = np.array([]) * module_registry.m  # by Unit
        q1 = np.array([]) * module_registry("m")  # by Quantity
        assert isinstance(q0, module_registry.Quantity)
        assert isinstance(q1, module_registry.Quantity)
        assert len(q0) == len(q1) == 0

    def test_issue1058(self, module_registry):
        """verify that auto-reducing quantities with three or more units
        of same plain type succeeds"""
        q = 1 * module_registry.mg / module_registry.g / module_registry.kg
        q.ito_reduced_units()
        assert isinstance(q, module_registry.Quantity)

    def test_issue1062_issue1097(self):
        # Must not be used by any other tests
        ureg = UnitRegistry()
        assert "nanometer" not in internal(ureg)._units
        for i in range(5):
            ctx = Context.from_lines(["@context _", "cal = 4 J"])
            with ureg.context("sp", ctx):
                q = ureg.Quantity(1, "nm")
                q.to("J")

    def test_issue1066(self):
        """Verify calculations for offset units of higher dimension"""
        ureg = UnitRegistry()
        ureg.define("barga = 1e5 * Pa; offset: 1e5")
        ureg.define("bargb = 1 * bar; offset: 1")
        q_4barg_a = ureg.Quantity(4, ureg.barga)
        q_4barg_b = ureg.Quantity(4, ureg.bargb)
        q_5bar = ureg.Quantity(5, ureg.bar)
        helpers.assert_quantity_equal(q_4barg_a, q_5bar)
        helpers.assert_quantity_equal(q_4barg_b, q_5bar)

    def test_issue1086(self, module_registry):
        # units with prefixes should correctly test as 'in' the registry
        assert "bits" in module_registry
        assert "gigabits" in module_registry
        assert "meters" in module_registry
        assert "kilometers" in module_registry
        # unknown or incorrect units should test as 'not in' the registry
        assert "magicbits" not in module_registry
        assert "unknownmeters" not in module_registry
        assert "gigatrees" not in module_registry

    def test_issue1112(self):
        ureg = UnitRegistry(
            """
            m = [length]
            g = [mass]
            s = [time]

            ft = 0.305 m
            lb = 454 g

            @context c1
                [time]->[length] : value * 10 m/s
            @end
            @context c2
                ft = 0.3 m
            @end
            @context c3
                lb = 500 g
            @end
            """.splitlines()
        )
        ureg.enable_contexts("c1")
        ureg.enable_contexts("c2")
        ureg.enable_contexts("c3")

    @helpers.requires_numpy
    def test_issue1144_1102(self, module_registry):
        # Performing operations shouldn't modify the original objects
        # Issue 1144
        ddc = "delta_degree_Celsius"
        q1 = module_registry.Quantity([-287.78, -32.24, -1.94], ddc)
        q2 = module_registry.Quantity(70.0, "degree_Fahrenheit")
        q1 - q2
        assert all(q1 == module_registry.Quantity([-287.78, -32.24, -1.94], ddc))
        assert q2 == module_registry.Quantity(70.0, "degree_Fahrenheit")
        q2 - q1
        assert all(q1 == module_registry.Quantity([-287.78, -32.24, -1.94], ddc))
        assert q2 == module_registry.Quantity(70.0, "degree_Fahrenheit")
        # Issue 1102
        val = [30.0, 45.0, 60.0] * module_registry.degree
        val == 1
        1 == val
        assert all(val == module_registry.Quantity([30.0, 45.0, 60.0], "degree"))
        # Test for another bug identified by searching on "_convert_magnitude"
        q2 = module_registry.Quantity(3, "degree_Kelvin")
        q1 - q2
        assert all(q1 == module_registry.Quantity([-287.78, -32.24, -1.94], ddc))

    @helpers.requires_numpy
    def test_issue_1136(self, module_registry):
        assert (
            2 ** module_registry.Quantity([2, 3], "") == 2 ** np.array([2, 3])
        ).all()

        with pytest.raises(DimensionalityError):
            2 ** module_registry.Quantity([2, 3], "m")

    def test_issue1175(self):
        import pickle

        foo1 = get_application_registry().Quantity(1, "s")
        foo2 = pickle.loads(pickle.dumps(foo1))
        assert isinstance(foo1, foo2.__class__)
        assert isinstance(foo2, foo1.__class__)

    @helpers.requires_numpy
    def test_issue1174(self, module_registry):
        q = [1.0, -2.0, 3.0, -4.0] * module_registry.meter
        assert np.sign(q[0].magnitude)
        assert np.sign(q[1].magnitude)

    @helpers.requires_numpy()
    def test_issue_1185(self, module_registry):
        # Test __pow__
        foo = module_registry.Quantity((3, 3), "mm / cm")
        assert np.allclose(
            foo ** module_registry.Quantity([2, 3], ""), 0.3 ** np.array([2, 3])
        )
        assert np.allclose(foo ** np.array([2, 3]), 0.3 ** np.array([2, 3]))
        assert np.allclose(np.array([2, 3]) ** foo, np.array([2, 3]) ** 0.3)
        # Test __ipow__
        foo **= np.array([2, 3])
        assert np.allclose(foo, 0.3 ** np.array([2, 3]))
        # Test __rpow__
        assert np.allclose(
            np.array((1, 1)).__rpow__(module_registry.Quantity((2, 3), "mm / cm")),
            np.array((0.2, 0.3)),
        )
        assert np.allclose(
            module_registry.Quantity((20, 20), "mm / cm").__rpow__(
                np.array((0.2, 0.3))
            ),
            np.array((0.04, 0.09)),
        )

    def test_issue1277(self, module_registry):
        ureg = module_registry
        assert ureg("%") == ureg("percent")
        assert ureg("%") == ureg.percent
        assert ureg("ppm") == ureg.ppm

        a = ureg.Quantity("10 %")
        b = ureg.Quantity("100 ppm")
        c = ureg.Quantity("0.5")

        assert f"{a}" == "10 percent"
        assert f"{a:~}" == "10 %"
        assert f"{b}" == "100 ppm"
        assert f"{b:~}" == "100 ppm"

        assert_equal(a, 0.1)
        assert_equal(1000 * b, a)
        assert_equal(c, 5 * a)

        assert_equal((1 * ureg.meter) / (1 * ureg.kilometer), 0.1 * ureg.percent)
        assert c.to("percent").m == 50
        # assert c.to("%").m == 50  # TODO: fails.

    @pytest.mark.xfail
    @helpers.requires_uncertainties()
    def test_issue_1300(self):
        # TODO: THIS is not longer necessary after moving to formatter
        module_registry = UnitRegistry()
        module_registry.default_format = "~P"
        m = module_registry.Measurement(1, 0.1, "meter")
        assert m.default_format == "~P"

    @helpers.requires_numpy()
    def test_issue1674(self, module_registry):
        Q_ = module_registry.Quantity
        arr_of_q = np.array([Q_(2, "m"), Q_(4, "m")], dtype="object")
        q_arr = Q_(np.array([1, 2]), "m")

        helpers.assert_quantity_equal(
            arr_of_q * q_arr, np.array([Q_(2, "m^2"), Q_(8, "m^2")], dtype="object")
        )
        helpers.assert_quantity_equal(
            arr_of_q / q_arr, np.array([Q_(2, ""), Q_(2, "")], dtype="object")
        )

        arr_of_q = np.array([Q_(2, "m"), Q_(4, "s")], dtype="object")
        q_arr = Q_(np.array([1, 2]), "m")

        helpers.assert_quantity_equal(
            arr_of_q * q_arr, np.array([Q_(2, "m^2"), Q_(8, "m s")], dtype="object")
        )

    @helpers.requires_babel()
    def test_issue_1400(self, sess_registry):
        q1 = 3.1 * sess_registry.W
        q2 = 3.1 * sess_registry.W / sess_registry.cm
        assert q1.format_babel("~", locale="es_ES") == "3,1 W"
        assert q1.format_babel("", locale="es_ES") == "3,1 vatios"
        assert q2.format_babel("~", locale="es_ES") == "3,1 W/cm"
        assert q2.format_babel("", locale="es_ES") == "3,1 vatios por centímetro"

    @helpers.requires_uncertainties()
    def test_issue1611(self, module_registry):
        from numpy.testing import assert_almost_equal
        from uncertainties import ufloat

        from pint import pint_eval

        pint_eval.tokenizer = pint_eval.uncertainty_tokenizer

        u1 = ufloat(1.2, 0.34)
        u2 = ufloat(5.6, 0.78)
        q1_u = module_registry.Quantity(u2 - u1, "m")
        q1_str = str(q1_u)
        q1_str = f"{q1_u:.4uS}"
        q1_m = q1_u.magnitude
        q2_u = module_registry.Quantity(q1_str)
        # Not equal because the uncertainties are differently random!
        assert q1_u != q2_u
        q2_m = q2_u.magnitude

        assert_almost_equal(q2_m.nominal_value, q1_m.nominal_value, decimal=9)
        assert_almost_equal(q2_m.std_dev, q1_m.std_dev, decimal=4)

        q3_str = "12.34(5678)e-066 m"
        q3_u = module_registry.Quantity(q3_str)
        q3_m = q3_u.magnitude
        assert q3_m < 1

    @helpers.requires_uncertainties
    def test_issue1614(self, module_registry):
        from uncertainties import UFloat, ufloat

        q = module_registry.Quantity(1.0, "m")
        assert isinstance(q, module_registry.Quantity)
        m = module_registry.Measurement(2.0, 0.3, "m")
        assert isinstance(m, module_registry.Measurement)

        u1 = ufloat(1.2, 3.4)
        u2 = ufloat(5.6, 7.8)
        q1_u = module_registry.Quantity(u1, "m")
        m1 = module_registry.Measurement(q1_u)
        assert m1.value.magnitude == u1.nominal_value
        assert m1.error.magnitude == u1.std_dev
        m2 = module_registry.Measurement(5.6, 7.8)  # dimensionless
        q2_u = module_registry.Quantity(m2)
        assert isinstance(q2_u.magnitude, UFloat)
        assert q2_u.magnitude.nominal_value == m2.value
        assert q2_u.magnitude.nominal_value == u2.nominal_value
        assert q2_u.magnitude.std_dev == m2.error
        assert q2_u.magnitude.std_dev == u2.std_dev


if np is not None:

    @pytest.mark.filterwarnings("ignore::pint.UnitStrippedWarning")
    @pytest.mark.parametrize(
        "callable",
        [
            lambda x: np.sin(x / x.units),  # Issue 399
            lambda x: np.cos(x / x.units),  # Issue 399
            np.isfinite,  # Issue 481
            np.shape,  # Issue 509
            np.size,  # Issue 509
            np.sqrt,  # Issue 622
            lambda x: x.mean(),  # Issue 678
            lambda x: x.copy(),  # Issue 678
            np.array,
            lambda x: x.conjugate,
        ],
    )
    @pytest.mark.parametrize(
        "q_params",
        [
            pytest.param((1, "m"), id="python scalar int"),
            pytest.param(([1, 2, 3, 4], "m"), id="array int"),
            pytest.param(([1], "m", 0), id="numpy scalar int"),
            pytest.param((1.0, "m"), id="python scalar float"),
            pytest.param(([1.0, 2.0, 3.0, 4.0], "m"), id="array float"),
            pytest.param(([1.0], "m", 0), id="numpy scalar float"),
        ],
    )
    def test_issue925(module_registry, callable, q_params):
        # Test for immutability of type
        if len(q_params) == 3:
            q_params, el = q_params[:2], q_params[2]
        else:
            el = None
        q = module_registry.Quantity(*q_params)
        if el is not None:
            q = q[el]
        type_before = type(q._magnitude)
        callable(q)
        assert isinstance(q._magnitude, type_before)


@helpers.requires_numpy
def test_issue1498(tmp_path):
    def0 = tmp_path / "def0.txt"
    def1 = tmp_path / "def1.txt"
    def2 = tmp_path / "def2.txt"

    # A file that defines a new plain unit and uses it in a context
    def0.write_text(
        """
    foo = [FOO]

    @context BAR
        [FOO] -> [mass]: value / foo * 10.0 kg
    @end
    """
    )

    # A file that defines a new plain unit, then imports another file…
    def1.write_text(
        f"""
    foo = [FOO]

    @import {def2.name}
    """
    )

    # …that, in turn, uses it in a context
    def2.write_text(
        """
    @context BAR
        [FOO] -> [mass]: value / foo * 10.0 kg
    @end
    """
    )

    ureg1 = UnitRegistry()
    ureg1.load_definitions(def1)

    assert 12.0 == ureg1("1.2 foo").to("kg", "BAR").magnitude


@helpers.requires_numpy
def test_issue1498b(tmp_path):
    def0 = tmp_path / "def0.txt"
    def1 = tmp_path / "dir_a" / "def1.txt"
    def1_1 = tmp_path / "dir_a" / "def1_1.txt"
    def1_2 = tmp_path / "dir_a" / "def1_2.txt"
    def2 = tmp_path / "def2.txt"

    # A file that defines a new plain unit and uses it in a context
    def0.write_text(
        """
    foo = [FOO]

    @context BAR
        [FOO] -> [mass]: value / foo * 10.0 kg
    @end

    @import dir_a/def1.txt
    @import def2.txt
    """
    )

    # A file that defines a new plain unit, then imports another file…
    def1.parent.mkdir()
    def1.write_text(
        """
    @import def1_1.txt
    @import def1_2.txt
    """
    )

    def1_1.write_text(
        """
    @context BAR1_1
        [FOO] -> [mass]: value / foo * 10.0 kg
    @end
    """
    )

    def1_2.write_text(
        """
    @context BAR1_2
        [FOO] -> [mass]: value / foo * 10.0 kg
    @end
    """
    )

    # …that, in turn, uses it in a context
    def2.write_text(
        """
    @context BAR2
        [FOO] -> [mass]: value / foo * 10.0 kg
    @end
    """
    )

    # Succeeds with pint 0.18; fails with pint 0.19
    ureg1 = UnitRegistry()
    ureg1.load_definitions(def0)  # ← FAILS

    assert 12.0 == ureg1("1.2 foo").to("kg", "BAR").magnitude


def test_backcompat_speed_velocity(func_registry):
    get = func_registry.get_dimensionality
    assert get("[velocity]") == UnitsContainer({"[length]": 1, "[time]": -1})
    assert get("[speed]") == UnitsContainer({"[length]": 1, "[time]": -1})


def test_issue1433(func_registry):
    assert func_registry.Quantity("1 micron") == func_registry.Quantity("1 micrometer")


def test_issue1527():
    ureg = UnitRegistry(non_int_type=decimal.Decimal)
    x = ureg.parse_expression("2 microliter milligram/liter")
    assert x.magnitude.as_tuple()[1] == (2,)
    assert x.to_compact().as_tuple()[1] == (2,)
    assert x.to_base_units().as_tuple()[1] == (2,)
    assert x.to("ng").as_tuple()[1] == (2,)


def test_issue1621():
    ureg = UnitRegistry(non_int_type=decimal.Decimal)
    digits = ureg.Quantity("5.0 mV/m").to_base_units().magnitude.as_tuple()[1]
    assert digits == (5, 0)


def test_issue1631():
    import pint

    # Test registry subclassing
    class MyRegistry(pint.UnitRegistry):
        pass

    assert MyRegistry.Quantity is pint.UnitRegistry.Quantity
    assert MyRegistry.Unit is pint.UnitRegistry.Unit

    ureg = MyRegistry()

    u = ureg.meter
    assert isinstance(u, ureg.Unit)
    assert isinstance(u, pint.Unit)

    q = 2 * ureg.meter
    assert isinstance(q, ureg.Quantity)
    assert isinstance(q, pint.Quantity)


def test_issue1725(registry_empty):
    registry_empty.define("dollar = [currency]")
    assert registry_empty.get_compatible_units("dollar") == set()


def test_issue1505():
    ur = UnitRegistry(non_int_type=decimal.Decimal)

    assert isinstance(ur.Quantity("1m/s").magnitude, decimal.Decimal)
    assert not isinstance(
        ur.Quantity("m/s").magnitude, float
    )  # unexpected success (magnitude should not be a float)
    assert isinstance(
        ur.Quantity("m/s").magnitude, decimal.Decimal
    )  # unexpected fail (magnitude should be a decimal)


def test_issue_1845():
    ur = UnitRegistry(auto_reduce_dimensions=True, non_int_type=decimal.Decimal)
    # before issue 1845 these inputs would have resulted in a TypeError
    assert ur("km / h * m").units == ur.Quantity("meter ** 2 / hour")
    assert ur("kW / min * W").units == ur.Quantity("watts ** 2 / minute")


@pytest.mark.parametrize(
    "units,spec,expected",
    [
        # (dict(hour=1, watt=1), "P~", "W·h"),
        (dict(ampere=1, volt=1), "P~", "V·A"),
        # (dict(meter=1, newton=1), "P~", "N·m"),
    ],
)
def test_issues_1841(func_registry, units, spec, expected):
    ur = func_registry
    ur.formatter.default_sort_func = sort_by_dimensionality
    ur.default_format = spec
    value = ur.Unit(UnitsContainer(**units))
    assert f"{value}" == expected


@pytest.mark.xfail
def test_issues_1841_xfail():
    from pint import formatting as fmt
    from pint.delegates.formatter._compound_unit_helpers import sort_by_dimensionality

    # sets compact display mode by default
    ur = UnitRegistry()
    ur.default_format = "~P"
    ur.formatter.default_sort_func = sort_by_dimensionality

    q = ur.Quantity("2*pi radian * hour")

    # Note that `radian` (and `bit` and `count`) are treated as dimensionless.
    # And note that dimensionless quantities are stripped by this process,
    # leading to errorneous output.  Suggestions?
    assert (
        fmt.format_unit(q.u._units, spec="", registry=ur, sort_dims=True)
        == "radian * hour"
    )
    assert (
        fmt.format_unit(q.u._units, spec="", registry=ur, sort_dims=False)
        == "hour * radian"
    )

    # this prints "2*pi hour * radian", not "2*pi radian * hour" unless sort_dims is True
    # print(q)


def test_issue1949(registry_empty):
    ureg = UnitRegistry()
    ureg.define(
        "in_Hg_gauge = 3386389 * gram / metre / second ** 2; offset:101325000 = inHg_g = in_Hg_g = inHg_gauge"
    )
    q = ureg.Quantity("1 atm").to("inHg_gauge")
    assert q.units == ureg.in_Hg_gauge
    assert_equal(q.magnitude, 0.0)


@pytest.mark.parametrize(
    "given,expected",
    [
        (
            "8.989e9 newton * meter^2 / coulomb^2",
            r"\SI[]{8.989E+9}{\meter\squared\newton\per\coulomb\squared}",
        ),
        ("5 * meter / second", r"\SI[]{5}{\meter\per\second}"),
        ("2.2 * meter^4", r"\SI[]{2.2}{\meter\tothe{4}}"),
        ("2.2 * meter^-4", r"\SI[]{2.2}{\per\meter\tothe{4}}"),
    ],
)
def test_issue1772(given, expected):
    ureg = UnitRegistry(non_int_type=decimal.Decimal)
    assert f"{ureg(given):Lx}" == expected


<<<<<<< HEAD
def test_issue2017():
    ureg = UnitRegistry()

    from pint import formatting as fmt

    @fmt.register_unit_format("test")
    def _test_format(unit, registry, **options):
        print("format called")
        proc = {u.replace("µ", "u"): e for u, e in unit.items()}
        return fmt.formatter(
            proc.items(),
            as_ratio=True,
            single_denominator=False,
            product_fmt="*",
            division_fmt="/",
            power_fmt="{}{}",
            parentheses_fmt="({})",
            **options,
        )

    base_unit = ureg.microsecond
    assert f"{base_unit:~test}" == "us"
    assert f"{base_unit:test}" == "microsecond"
=======
def test_issue2007():
    ureg = UnitRegistry()
    q = ureg.Quantity(1, "")
    assert f"{q:P}" == "1 dimensionless"
    assert f"{q:C}" == "1 dimensionless"
    assert f"{q:D}" == "1 dimensionless"
    assert f"{q:H}" == "1 dimensionless"

    assert f"{q:L}" == "1\\ \\mathrm{dimensionless}"
    #  L returned '1\\ dimensionless' in pint 0.23

    assert f"{q:Lx}" == "\\SI[]{1}{}"
    assert f"{q:~P}" == "1"
    assert f"{q:~C}" == "1"
    assert f"{q:~D}" == "1"
    assert f"{q:~H}" == "1"
>>>>>>> 2493241f
<|MERGE_RESOLUTION|>--- conflicted
+++ resolved
@@ -1262,7 +1262,6 @@
     assert f"{ureg(given):Lx}" == expected
 
 
-<<<<<<< HEAD
 def test_issue2017():
     ureg = UnitRegistry()
 
@@ -1286,7 +1285,8 @@
     base_unit = ureg.microsecond
     assert f"{base_unit:~test}" == "us"
     assert f"{base_unit:test}" == "microsecond"
-=======
+
+ 
 def test_issue2007():
     ureg = UnitRegistry()
     q = ureg.Quantity(1, "")
@@ -1302,5 +1302,4 @@
     assert f"{q:~P}" == "1"
     assert f"{q:~C}" == "1"
     assert f"{q:~D}" == "1"
-    assert f"{q:~H}" == "1"
->>>>>>> 2493241f
+    assert f"{q:~H}" == "1"