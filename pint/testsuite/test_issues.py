--- conflicted
+++ resolved
@@ -1327,7 +1327,6 @@
     assert q.u == "kilometer"
 
 
-<<<<<<< HEAD
 def test_issue2107():
     # Use decimal
     ureg = UnitRegistry(non_int_type=decimal.Decimal)
@@ -1346,7 +1345,8 @@
     # 1 inch is equal to 1000 thou
     distance = ureg.Quantity(1, ureg.inch)
     assert distance.to(ureg.thou).magnitude == 1000.0
-=======
+
+    
 def test_issue2172():
     ureg = UnitRegistry()
 
@@ -1367,5 +1367,4 @@
     ).m == pytest.approx(1.0437868587234487)  # 100 C
 
     mass.ito("m**3", density=958.05 * ureg.kilogram / ureg.meter**3)
-    assert mass.m == pytest.approx(1.0437868587234487)  # 100 C
->>>>>>> f4aa63eb
+    assert mass.m == pytest.approx(1.0437868587234487)  # 100 C