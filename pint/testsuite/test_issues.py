from __future__ import annotations

import copy
import decimal
import math
import pprint

import pytest

from pint import (
    Context,
    DimensionalityError,
    UnitRegistry,
    get_application_registry,
)
from pint.compat import np
from pint.delegates.formatter._compound_unit_helpers import sort_by_dimensionality
from pint.facets.plain.unit import UnitsContainer
from pint.testing import assert_equal
from pint.testsuite import QuantityTestCase, helpers
from pint.util import ParserHelper

from .helpers import internal


# TODO: do not subclass from QuantityTestCase
class TestIssues(QuantityTestCase):
    kwargs = dict(autoconvert_offset_to_baseunit=False)

    @pytest.mark.xfail
    def test_issue25(self, module_registry):
        x = ParserHelper.from_string("10 %")
        assert x == ParserHelper(10, {"%": 1})
        x = ParserHelper.from_string("10 ‰")
        assert x == ParserHelper(10, {"‰": 1})
        module_registry.define("percent = [fraction]; offset: 0 = %")
        module_registry.define("permille = percent / 10 = ‰")
        x = module_registry.parse_expression("10 %")
        assert x == module_registry.Quantity(10, {"%": 1})
        y = module_registry.parse_expression("10 ‰")
        assert y == module_registry.Quantity(10, {"‰": 1})
        assert x.to("‰") == module_registry.Quantity(1, {"‰": 1})

    def test_issue29(self, module_registry):
        t = 4 * module_registry("mW")
        assert t.magnitude == 4
        assert t._units == UnitsContainer(milliwatt=1)
        assert t.to("joule / second") == 4e-3 * module_registry("W")

    @pytest.mark.xfail
    @helpers.requires_numpy
    def test_issue37(self, module_registry):
        x = np.ma.masked_array([1, 2, 3], mask=[True, True, False])
        q = module_registry.meter * x
        assert isinstance(q, module_registry.Quantity)
        np.testing.assert_array_equal(q.magnitude, x)
        assert q.units == module_registry.meter.units
        q = x * module_registry.meter
        assert isinstance(q, module_registry.Quantity)
        np.testing.assert_array_equal(q.magnitude, x)
        assert q.units == module_registry.meter.units

        m = np.ma.masked_array(2 * np.ones(3, 3))
        qq = q * m
        assert isinstance(qq, module_registry.Quantity)
        np.testing.assert_array_equal(qq.magnitude, x * m)
        assert qq.units == module_registry.meter.units
        qq = m * q
        assert isinstance(qq, module_registry.Quantity)
        np.testing.assert_array_equal(qq.magnitude, x * m)
        assert qq.units == module_registry.meter.units

    @pytest.mark.xfail
    @helpers.requires_numpy
    def test_issue39(self, module_registry):
        x = np.matrix([[1, 2, 3], [1, 2, 3], [1, 2, 3]])
        q = module_registry.meter * x
        assert isinstance(q, module_registry.Quantity)
        np.testing.assert_array_equal(q.magnitude, x)
        assert q.units == module_registry.meter.units
        q = x * module_registry.meter
        assert isinstance(q, module_registry.Quantity)
        np.testing.assert_array_equal(q.magnitude, x)
        assert q.units == module_registry.meter.units

        m = np.matrix(2 * np.ones(3, 3))
        qq = q * m
        assert isinstance(qq, module_registry.Quantity)
        np.testing.assert_array_equal(qq.magnitude, x * m)
        assert qq.units == module_registry.meter.units
        qq = m * q
        assert isinstance(qq, module_registry.Quantity)
        np.testing.assert_array_equal(qq.magnitude, x * m)
        assert qq.units == module_registry.meter.units

    @helpers.requires_numpy
    def test_issue44(self, module_registry):
        x = 4.0 * module_registry.dimensionless
        np.sqrt(x)
        helpers.assert_quantity_almost_equal(
            np.sqrt([4.0] * module_registry.dimensionless),
            [2.0] * module_registry.dimensionless,
        )
        helpers.assert_quantity_almost_equal(
            np.sqrt(4.0 * module_registry.dimensionless),
            2.0 * module_registry.dimensionless,
        )

    def test_issue45(self, module_registry):
        import math

        helpers.assert_quantity_almost_equal(
            math.sqrt(4 * module_registry.m / module_registry.cm), math.sqrt(4 * 100)
        )
        helpers.assert_quantity_almost_equal(
            float(module_registry.V / module_registry.mV), 1000.0
        )

    @helpers.requires_numpy
    def test_issue45b(self, module_registry):
        helpers.assert_quantity_almost_equal(
            np.sin([np.pi / 2] * module_registry.m / module_registry.m),
            np.sin([np.pi / 2] * module_registry.dimensionless),
        )
        helpers.assert_quantity_almost_equal(
            np.sin([np.pi / 2] * module_registry.cm / module_registry.m),
            np.sin([np.pi / 2] * module_registry.dimensionless * 0.01),
        )

    def test_issue50(self, module_registry):
        Q_ = module_registry.Quantity
        assert Q_(100) == 100 * module_registry.dimensionless
        assert Q_("100") == 100 * module_registry.dimensionless

    def test_issue52(self):
        u1 = UnitRegistry()
        u2 = UnitRegistry()
        q1 = 1 * u1.meter
        q2 = 1 * u2.meter
        import operator as op

        for fun in (
            op.add,
            op.iadd,
            op.sub,
            op.isub,
            op.mul,
            op.imul,
            op.floordiv,
            op.ifloordiv,
            op.truediv,
            op.itruediv,
        ):
            with pytest.raises(ValueError):
                fun(q1, q2)

    def test_issue54(self, module_registry):
        assert (1 * module_registry.km / module_registry.m + 1).magnitude == 1001

    def test_issue54_related(self, module_registry):
        assert module_registry.km / module_registry.m == 1000
        assert 1000 == module_registry.km / module_registry.m
        assert 900 < module_registry.km / module_registry.m
        assert 1100 > module_registry.km / module_registry.m

    def test_issue61(self, module_registry):
        Q_ = module_registry.Quantity
        for value in ({}, {"a": 3}, None):
            with pytest.raises(TypeError):
                Q_(value)
            with pytest.raises(TypeError):
                Q_(value, "meter")
        with pytest.raises(ValueError):
            Q_("", "meter")
        with pytest.raises(ValueError):
            Q_("")

    @helpers.requires_not_numpy()
    def test_issue61_notNP(self, module_registry):
        Q_ = module_registry.Quantity
        for value in ([1, 2, 3], (1, 2, 3)):
            with pytest.raises(TypeError):
                Q_(value)
            with pytest.raises(TypeError):
                Q_(value, "meter")

    def test_issue62(self, module_registry):
        m = module_registry("m**0.5")
        assert str(m.units) == "meter ** 0.5"

    def test_issue66(self, module_registry):
        assert module_registry.get_dimensionality(
            UnitsContainer({"[temperature]": 1})
        ) == UnitsContainer({"[temperature]": 1})
        assert module_registry.get_dimensionality(
            module_registry.kelvin
        ) == UnitsContainer({"[temperature]": 1})
        assert module_registry.get_dimensionality(
            module_registry.degC
        ) == UnitsContainer({"[temperature]": 1})

    def test_issue66b(self, module_registry):
        assert module_registry.get_base_units(module_registry.kelvin) == (
            1.0,
            module_registry.Unit(UnitsContainer({"kelvin": 1})),
        )
        assert module_registry.get_base_units(module_registry.degC) == (
            1.0,
            module_registry.Unit(UnitsContainer({"kelvin": 1})),
        )

    def test_issue69(self, module_registry):
        q = module_registry("m").to(module_registry("in"))
        assert q == module_registry("m").to("in")

    @helpers.requires_numpy
    def test_issue74(self, module_registry):
        v1 = np.asarray([1.0, 2.0, 3.0])
        v2 = np.asarray([3.0, 2.0, 1.0])
        q1 = v1 * module_registry.ms
        q2 = v2 * module_registry.ms

        np.testing.assert_array_equal(q1 < q2, v1 < v2)
        np.testing.assert_array_equal(q1 > q2, v1 > v2)

        np.testing.assert_array_equal(q1 <= q2, v1 <= v2)
        np.testing.assert_array_equal(q1 >= q2, v1 >= v2)

        q2s = np.asarray([0.003, 0.002, 0.001]) * module_registry.s
        v2s = q2s.to("ms").magnitude

        np.testing.assert_array_equal(q1 < q2s, v1 < v2s)
        np.testing.assert_array_equal(q1 > q2s, v1 > v2s)

        np.testing.assert_array_equal(q1 <= q2s, v1 <= v2s)
        np.testing.assert_array_equal(q1 >= q2s, v1 >= v2s)

    @helpers.requires_numpy
    def test_issue75(self, module_registry):
        v1 = np.asarray([1.0, 2.0, 3.0])
        v2 = np.asarray([3.0, 2.0, 1.0])
        q1 = v1 * module_registry.ms
        q2 = v2 * module_registry.ms

        np.testing.assert_array_equal(q1 == q2, v1 == v2)
        np.testing.assert_array_equal(q1 != q2, v1 != v2)

        q2s = np.asarray([0.003, 0.002, 0.001]) * module_registry.s
        v2s = q2s.to("ms").magnitude

        np.testing.assert_array_equal(q1 == q2s, v1 == v2s)
        np.testing.assert_array_equal(q1 != q2s, v1 != v2s)

    @helpers.requires_uncertainties()
    def test_issue77(self, module_registry):
        acc = (5.0 * module_registry("m/s/s")).plus_minus(0.25)
        tim = (37.0 * module_registry("s")).plus_minus(0.16)
        dis = acc * tim**2 / 2
        assert dis.value == acc.value * tim.value**2 / 2

    def test_issue85(self, module_registry):
        T = 4.0 * module_registry.kelvin
        m = 1.0 * module_registry.amu
        va = 2.0 * module_registry.k * T / m

        va.to_base_units()

        boltmk = 1.380649e-23 * module_registry.J / module_registry.K
        vb = 2.0 * boltmk * T / m

        helpers.assert_quantity_almost_equal(va.to_base_units(), vb.to_base_units())

    def test_issue86(self, module_registry):
        module_registry.autoconvert_offset_to_baseunit = True

        def parts(q):
            return q.magnitude, q.units

        q1 = 10.0 * module_registry.degC
        q2 = 10.0 * module_registry.kelvin

        k1 = q1.to_base_units()

        q3 = 3.0 * module_registry.meter

        q1m, q1u = parts(q1)
        q2m, q2u = parts(q2)
        q3m, q3u = parts(q3)

        k1m, k1u = parts(k1)

        assert parts(q2 * q3) == (q2m * q3m, q2u * q3u)
        assert parts(q2 / q3) == (q2m / q3m, q2u / q3u)
        assert parts(q3 * q2) == (q3m * q2m, q3u * q2u)
        assert parts(q3 / q2) == (q3m / q2m, q3u / q2u)
        assert parts(q2**1) == (q2m**1, q2u**1)
        assert parts(q2**-1) == (q2m**-1, q2u**-1)
        assert parts(q2**2) == (q2m**2, q2u**2)
        assert parts(q2**-2) == (q2m**-2, q2u**-2)

        assert parts(q1 * q3) == (k1m * q3m, k1u * q3u)
        assert parts(q1 / q3) == (k1m / q3m, k1u / q3u)
        assert parts(q3 * q1) == (q3m * k1m, q3u * k1u)
        assert parts(q3 / q1) == (q3m / k1m, q3u / k1u)
        assert parts(q1**-1) == (k1m**-1, k1u**-1)
        assert parts(q1**2) == (k1m**2, k1u**2)
        assert parts(q1**-2) == (k1m**-2, k1u**-2)

    def test_issues86b(self, module_registry):
        T1 = module_registry.Quantity(200, module_registry.degC)
        # T1 = 200.0 * module_registry.degC
        T2 = T1.to(module_registry.kelvin)
        m = 132.9054519 * module_registry.amu
        v1 = 2 * module_registry.k * T1 / m
        v2 = 2 * module_registry.k * T2 / m

        helpers.assert_quantity_almost_equal(v1, v2)
        helpers.assert_quantity_almost_equal(v1, v2.to_base_units())
        helpers.assert_quantity_almost_equal(v1.to_base_units(), v2)
        helpers.assert_quantity_almost_equal(v1.to_base_units(), v2.to_base_units())

    @pytest.mark.xfail
    def test_issue86c(self, module_registry):
        module_registry.autoconvert_offset_to_baseunit = True
        T = module_registry.degC
        T = 100.0 * T
        helpers.assert_quantity_almost_equal(
            module_registry.k * 2 * T, module_registry.k * (2 * T)
        )

    def test_issue93(self, module_registry):
        x = 5 * module_registry.meter
        assert isinstance(x.magnitude, int)
        y = 0.1 * module_registry.meter
        assert isinstance(y.magnitude, float)
        z = 5 * module_registry.meter
        assert isinstance(z.magnitude, int)
        z += y
        assert isinstance(z.magnitude, float)

        helpers.assert_quantity_almost_equal(x + y, 5.1 * module_registry.meter)
        helpers.assert_quantity_almost_equal(z, 5.1 * module_registry.meter)

    def test_issue104(self, module_registry):
        x = [
            module_registry("1 meter"),
            module_registry("1 meter"),
            module_registry("1 meter"),
        ]
        y = [module_registry("1 meter")] * 3

        def summer(values):
            if not values:
                return 0
            total = values[0]
            for v in values[1:]:
                total += v

            return total

        helpers.assert_quantity_almost_equal(
            summer(x), module_registry.Quantity(3, "meter")
        )
        helpers.assert_quantity_almost_equal(x[0], module_registry.Quantity(1, "meter"))
        helpers.assert_quantity_almost_equal(
            summer(y), module_registry.Quantity(3, "meter")
        )
        helpers.assert_quantity_almost_equal(y[0], module_registry.Quantity(1, "meter"))

    def test_issue105(self, module_registry):
        func = module_registry.parse_unit_name
        val = list(func("meter"))
        assert list(func("METER")) == []
        assert val == list(func("METER", False))

        for func in (module_registry.get_name, module_registry.parse_expression):
            val = func("meter")
            with pytest.raises(AttributeError):
                func("METER")
            assert val == func("METER", False)

    @helpers.requires_numpy
    def test_issue127(self, module_registry):
        q = [1.0, 2.0, 3.0, 4.0] * module_registry.meter
        q[0] = np.nan
        assert q[0] != 1.0
        assert math.isnan(q[0].magnitude)
        q[1] = float("NaN")
        assert q[1] != 2.0
        assert math.isnan(q[1].magnitude)

    def test_issue170(self):
        Q_ = UnitRegistry().Quantity
        q = Q_("1 kHz") / Q_("100 Hz")
        iq = int(q)
        assert iq == 10
        assert isinstance(iq, int)

    def test_angstrom_creation(self, module_registry):
        module_registry.Quantity(2, "Å")

    def test_alternative_angstrom_definition(self, module_registry):
        module_registry.Quantity(2, "\u212B")

    def test_micro_creation_U03bc(self, module_registry):
        module_registry.Quantity(2, "μm")

    def test_micro_creation_U00b5(self, module_registry):
        module_registry.Quantity(2, "µm")

<<<<<<< HEAD
    def test_micro_creation_mu(self, module_registry):
        module_registry.Quantity(2, "mug")

    def test_micro_creation_mc(self, module_registry):
        module_registry.Quantity(2, "mcg")
=======
    def test_liter_creation_U2113(self, module_registry):
        module_registry.Quantity(2, "ℓ")
>>>>>>> bffbbc21

    @helpers.requires_numpy
    def test_issue171_real_imag(self, module_registry):
        qr = [1.0, 2.0, 3.0, 4.0] * module_registry.meter
        qi = [4.0, 3.0, 2.0, 1.0] * module_registry.meter
        q = qr + 1j * qi
        helpers.assert_quantity_equal(q.real, qr)
        helpers.assert_quantity_equal(q.imag, qi)

    @helpers.requires_numpy
    def test_issue171_T(self, module_registry):
        a = np.asarray([[1.0, 2.0, 3.0, 4.0], [4.0, 3.0, 2.0, 1.0]])
        q1 = a * module_registry.meter
        q2 = a.T * module_registry.meter
        helpers.assert_quantity_equal(q1.T, q2)

    @helpers.requires_numpy
    def test_issue250(self, module_registry):
        a = module_registry.V
        b = module_registry.mV
        assert np.float16(a / b) == 1000.0
        assert np.float32(a / b) == 1000.0
        assert np.float64(a / b) == 1000.0
        if "float128" in dir(np):
            assert np.float128(a / b) == 1000.0

    def test_issue252(self):
        ur = UnitRegistry()
        q = ur("3 F")
        t = copy.deepcopy(q)
        u = t.to(ur.mF)
        helpers.assert_quantity_equal(q.to(ur.mF), u)

    def test_issue323(self, module_registry):
        from fractions import Fraction as F

        assert (self.Q_(F(2, 3), "s")).to("ms") == self.Q_(F(2000, 3), "ms")
        assert (self.Q_(F(2, 3), "m")).to("km") == self.Q_(F(1, 1500), "km")

    def test_issue339(self, module_registry):
        q1 = module_registry("")
        assert q1.magnitude == 1
        assert q1.units == module_registry.dimensionless
        q2 = module_registry("1 dimensionless")
        assert q1 == q2

    def test_issue354_356_370(self, module_registry):
        assert (
            f"{1 * module_registry.second / module_registry.millisecond:~}"
            == "1.0 s / ms"
        )
        assert f"{1 * module_registry.count:~}" == "1 count"
        assert "{:~}".format(1 * module_registry("MiB")) == "1 MiB"

    def test_issue468(self, module_registry):
        @module_registry.wraps("kg", "meter")
        def f(x):
            return x

        x = module_registry.Quantity(1.0, "meter")
        y = f(x)
        z = x * y
        assert z == module_registry.Quantity(1.0, "meter * kilogram")

    @helpers.requires_numpy
    def test_issue482(self, module_registry):
        q = module_registry.Quantity(1, module_registry.dimensionless)
        qe = np.exp(q)
        assert isinstance(qe, module_registry.Quantity)

    @helpers.requires_numpy
    def test_issue483(self, module_registry):
        a = np.asarray([1, 2, 3])
        q = [1, 2, 3] * module_registry.dimensionless
        p = (q**q).m
        np.testing.assert_array_equal(p, a**a)

    def test_issue507(self, module_registry):
        # leading underscore in unit works with numbers
        module_registry.define("_100km = 100 * kilometer")
        battery_ec = 16 * module_registry.kWh / module_registry._100km  # noqa: F841
        # ... but not with text
        module_registry.define("_home = 4700 * kWh / year")
        with pytest.raises(AttributeError):
            home_elec_power = 1 * module_registry._home  # noqa: F841
        # ... or with *only* underscores
        module_registry.define("_ = 45 * km")
        with pytest.raises(AttributeError):
            one_blank = 1 * module_registry._  # noqa: F841

    def test_issue523(self, module_registry):
        src, dst = UnitsContainer({"meter": 1}), UnitsContainer({"degF": 1})
        value = 10.0
        convert = module_registry.convert
        with pytest.raises(DimensionalityError):
            convert(value, src, dst)
        with pytest.raises(DimensionalityError):
            convert(value, dst, src)

    def test_issue532(self, module_registry):
        @module_registry.check(module_registry(""))
        def f(x):
            return 2 * x

        assert f(module_registry.Quantity(1, "")) == 2
        with pytest.raises(DimensionalityError):
            f(module_registry.Quantity(1, "m"))

    def test_issue625a(self, module_registry):
        Q_ = module_registry.Quantity
        from math import sqrt

        @module_registry.wraps(
            module_registry.second,
            (
                module_registry.meters,
                module_registry.meters / module_registry.second**2,
            ),
        )
        def calculate_time_to_fall(height, gravity=Q_(9.8, "m/s^2")):
            """Calculate time to fall from a height h with a default gravity.

            By default, the gravity is assumed to be earth gravity,
            but it can be modified.

            d = .5 * g * t**2
            t = sqrt(2 * d / g)

            Parameters
            ----------
            height :

            gravity :
                 (Default value = Q_(9.8)
            "m/s^2") :


            Returns
            -------

            """
            return sqrt(2 * height / gravity)

        lunar_module_height = Q_(10, "m")
        t1 = calculate_time_to_fall(lunar_module_height)
        # print(t1)
        assert round(abs(t1 - Q_(1.4285714285714286, "s")), 7) == 0

        moon_gravity = Q_(1.625, "m/s^2")
        t2 = calculate_time_to_fall(lunar_module_height, moon_gravity)
        assert round(abs(t2 - Q_(3.508232077228117, "s")), 7) == 0

    def test_issue625b(self, module_registry):
        Q_ = module_registry.Quantity

        @module_registry.wraps("=A*B", ("=A", "=B"))
        def get_displacement(time, rate=Q_(1, "m/s")):
            """Calculates displacement from a duration and default rate.

            Parameters
            ----------
            time :

            rate :
                 (Default value = Q_(1)
            "m/s") :


            Returns
            -------

            """
            return time * rate

        d1 = get_displacement(Q_(2, "s"))
        assert round(abs(d1 - Q_(2, "m")), 7) == 0

        d2 = get_displacement(Q_(2, "s"), Q_(1, "deg/s"))
        assert round(abs(d2 - Q_(2, " deg")), 7) == 0

    def test_issue625c(self):
        u = UnitRegistry()

        @u.wraps("=A*B*C", ("=A", "=B", "=C"))
        def get_product(a=2 * u.m, b=3 * u.m, c=5 * u.m):
            return a * b * c

        assert get_product(a=3 * u.m) == 45 * u.m**3
        assert get_product(b=2 * u.m) == 20 * u.m**3
        assert get_product(c=1 * u.dimensionless) == 6 * u.m**2

    def test_issue655a(self, module_registry):
        distance = 1 * module_registry.m
        time = 1 * module_registry.s
        velocity = distance / time
        assert distance.check("[length]")
        assert not distance.check("[time]")
        assert velocity.check("[length] / [time]")
        assert velocity.check("1 / [time] * [length]")

    def test_issue655b(self, module_registry):
        Q_ = module_registry.Quantity

        @module_registry.check("[length]", "[length]/[time]^2")
        def pendulum_period(length, G=Q_(1, "standard_gravity")):
            # print(length)
            return (2 * math.pi * (length / G) ** 0.5).to("s")

        length = Q_(1, module_registry.m)
        # Assume earth gravity
        t = pendulum_period(length)
        assert round(abs(t - Q_("2.0064092925890407 second")), 7) == 0
        # Use moon gravity
        moon_gravity = Q_(1.625, "m/s^2")
        t = pendulum_period(length, moon_gravity)
        assert round(abs(t - Q_("4.928936075204336 second")), 7) == 0

    def test_issue783(self, module_registry):
        assert not module_registry("g") == []

    def test_issue856(self, module_registry):
        ph1 = ParserHelper(scale=123)
        ph2 = copy.deepcopy(ph1)
        assert ph2.scale == ph1.scale

        module_registry1 = UnitRegistry()
        module_registry2 = copy.deepcopy(module_registry1)
        # Very basic functionality test
        assert module_registry2("1 t").to("kg").magnitude == 1000

    def test_issue856b(self):
        # Test that, after a deepcopy(), the two UnitRegistries are
        # independent from each other
        ureg1 = UnitRegistry()
        ureg2 = copy.deepcopy(ureg1)
        ureg1.define("test123 = 123 kg")
        ureg2.define("test123 = 456 kg")
        assert ureg1("1 test123").to("kg").magnitude == 123
        assert ureg2("1 test123").to("kg").magnitude == 456

    def test_issue876(self):
        # Same hash must not imply equality.

        # As an implementation detail of CPython, hash(-1) == hash(-2).
        # This test is useless in potential alternative Python implementations where
        # hash(-1) != hash(-2); one would need to find hash collisions specific for each
        # implementation

        a = UnitsContainer({"[mass]": -1})
        b = UnitsContainer({"[mass]": -2})
        c = UnitsContainer({"[mass]": -3})

        # Guarantee working on alternative Python implementations
        assert (hash(-1) == hash(-2)) == (hash(a) == hash(b))
        assert (hash(-1) == hash(-3)) == (hash(a) == hash(c))
        assert a != b
        assert a != c

    def test_issue902(self):
        module_registry = UnitRegistry(auto_reduce_dimensions=True)
        velocity = 1 * module_registry.m / module_registry.s
        cross_section = 1 * module_registry.um**2
        result = cross_section / velocity
        assert result == 1e-12 * module_registry.m * module_registry.s

    def test_issue912(self, module_registry):
        """pprint.pformat() invokes sorted() on large sets and frozensets and graciously
        handles TypeError, but not generic Exceptions. This test will fail if
        pint.DimensionalityError stops being a subclass of TypeError.

        Parameters
        ----------

        Returns
        -------

        """
        meter_units = module_registry.get_compatible_units(module_registry.meter)
        hertz_units = module_registry.get_compatible_units(module_registry.hertz)
        pprint.pformat(meter_units | hertz_units)

    def test_issue932(self, module_registry):
        q = module_registry.Quantity("1 kg")
        with pytest.raises(DimensionalityError):
            q.to("joule")
        module_registry.enable_contexts("energy", *(Context() for _ in range(20)))
        q.to("joule")
        module_registry.disable_contexts()
        with pytest.raises(DimensionalityError):
            q.to("joule")

    def test_issue960(self, module_registry):
        q = (1 * module_registry.nanometer).to_compact("micrometer")
        assert q.units == module_registry.nanometer
        assert q.magnitude == 1

    def test_issue1032(self, module_registry):
        class MultiplicativeDictionary(dict):
            def __rmul__(self, other):
                return self.__class__(
                    {key: value * other for key, value in self.items()}
                )

        q = 3 * module_registry.s
        d = MultiplicativeDictionary({4: 5, 6: 7})
        assert q * d == MultiplicativeDictionary(
            {4: 15 * module_registry.s, 6: 21 * module_registry.s}
        )
        with pytest.raises(TypeError):
            d * q

    @helpers.requires_numpy
    def test_issue973(self, module_registry):
        """Verify that an empty array Quantity can be created through multiplication."""
        q0 = np.array([]) * module_registry.m  # by Unit
        q1 = np.array([]) * module_registry("m")  # by Quantity
        assert isinstance(q0, module_registry.Quantity)
        assert isinstance(q1, module_registry.Quantity)
        assert len(q0) == len(q1) == 0

    def test_issue1058(self, module_registry):
        """verify that auto-reducing quantities with three or more units
        of same plain type succeeds"""
        q = 1 * module_registry.mg / module_registry.g / module_registry.kg
        q.ito_reduced_units()
        assert isinstance(q, module_registry.Quantity)

    def test_issue1062_issue1097(self):
        # Must not be used by any other tests
        ureg = UnitRegistry()
        assert "nanometer" not in internal(ureg)._units
        for i in range(5):
            ctx = Context.from_lines(["@context _", "cal = 4 J"])
            with ureg.context("sp", ctx):
                q = ureg.Quantity(1, "nm")
                q.to("J")

    def test_issue1066(self):
        """Verify calculations for offset units of higher dimension"""
        ureg = UnitRegistry()
        ureg.define("barga = 1e5 * Pa; offset: 1e5")
        ureg.define("bargb = 1 * bar; offset: 1")
        q_4barg_a = ureg.Quantity(4, ureg.barga)
        q_4barg_b = ureg.Quantity(4, ureg.bargb)
        q_5bar = ureg.Quantity(5, ureg.bar)
        helpers.assert_quantity_equal(q_4barg_a, q_5bar)
        helpers.assert_quantity_equal(q_4barg_b, q_5bar)

    def test_issue1086(self, module_registry):
        # units with prefixes should correctly test as 'in' the registry
        assert "bits" in module_registry
        assert "gigabits" in module_registry
        assert "meters" in module_registry
        assert "kilometers" in module_registry
        # unknown or incorrect units should test as 'not in' the registry
        assert "magicbits" not in module_registry
        assert "unknownmeters" not in module_registry
        assert "gigatrees" not in module_registry

    def test_issue1112(self):
        ureg = UnitRegistry(
            """
            m = [length]
            g = [mass]
            s = [time]

            ft = 0.305 m
            lb = 454 g

            @context c1
                [time]->[length] : value * 10 m/s
            @end
            @context c2
                ft = 0.3 m
            @end
            @context c3
                lb = 500 g
            @end
            """.splitlines()
        )
        ureg.enable_contexts("c1")
        ureg.enable_contexts("c2")
        ureg.enable_contexts("c3")

    @helpers.requires_numpy
    def test_issue1144_1102(self, module_registry):
        # Performing operations shouldn't modify the original objects
        # Issue 1144
        ddc = "delta_degree_Celsius"
        q1 = module_registry.Quantity([-287.78, -32.24, -1.94], ddc)
        q2 = module_registry.Quantity(70.0, "degree_Fahrenheit")
        q1 - q2
        assert all(q1 == module_registry.Quantity([-287.78, -32.24, -1.94], ddc))
        assert q2 == module_registry.Quantity(70.0, "degree_Fahrenheit")
        q2 - q1
        assert all(q1 == module_registry.Quantity([-287.78, -32.24, -1.94], ddc))
        assert q2 == module_registry.Quantity(70.0, "degree_Fahrenheit")
        # Issue 1102
        val = [30.0, 45.0, 60.0] * module_registry.degree
        val == 1
        1 == val
        assert all(val == module_registry.Quantity([30.0, 45.0, 60.0], "degree"))
        # Test for another bug identified by searching on "_convert_magnitude"
        q2 = module_registry.Quantity(3, "degree_Kelvin")
        q1 - q2
        assert all(q1 == module_registry.Quantity([-287.78, -32.24, -1.94], ddc))

    @helpers.requires_numpy
    def test_issue_1136(self, module_registry):
        assert (
            2 ** module_registry.Quantity([2, 3], "") == 2 ** np.array([2, 3])
        ).all()

        with pytest.raises(DimensionalityError):
            2 ** module_registry.Quantity([2, 3], "m")

    def test_issue1175(self):
        import pickle

        foo1 = get_application_registry().Quantity(1, "s")
        foo2 = pickle.loads(pickle.dumps(foo1))
        assert isinstance(foo1, foo2.__class__)
        assert isinstance(foo2, foo1.__class__)

    @helpers.requires_numpy
    def test_issue1174(self, module_registry):
        q = [1.0, -2.0, 3.0, -4.0] * module_registry.meter
        assert np.sign(q[0].magnitude)
        assert np.sign(q[1].magnitude)

    @helpers.requires_numpy()
    def test_issue_1185(self, module_registry):
        # Test __pow__
        foo = module_registry.Quantity((3, 3), "mm / cm")
        assert np.allclose(
            foo ** module_registry.Quantity([2, 3], ""), 0.3 ** np.array([2, 3])
        )
        assert np.allclose(foo ** np.array([2, 3]), 0.3 ** np.array([2, 3]))
        assert np.allclose(np.array([2, 3]) ** foo, np.array([2, 3]) ** 0.3)
        # Test __ipow__
        foo **= np.array([2, 3])
        assert np.allclose(foo, 0.3 ** np.array([2, 3]))
        # Test __rpow__
        assert np.allclose(
            np.array((1, 1)).__rpow__(module_registry.Quantity((2, 3), "mm / cm")),
            np.array((0.2, 0.3)),
        )
        assert np.allclose(
            module_registry.Quantity((20, 20), "mm / cm").__rpow__(
                np.array((0.2, 0.3))
            ),
            np.array((0.04, 0.09)),
        )

    def test_issue1277(self, module_registry):
        ureg = module_registry
        assert ureg("%") == ureg("percent")
        assert ureg("%") == ureg.percent
        assert ureg("ppm") == ureg.ppm

        a = ureg.Quantity("10 %")
        b = ureg.Quantity("100 ppm")
        c = ureg.Quantity("0.5")

        assert f"{a}" == "10 percent"
        assert f"{a:~}" == "10 %"
        assert f"{b}" == "100 ppm"
        assert f"{b:~}" == "100 ppm"

        assert_equal(a, 0.1)
        assert_equal(1000 * b, a)
        assert_equal(c, 5 * a)

        assert_equal((1 * ureg.meter) / (1 * ureg.kilometer), 0.1 * ureg.percent)
        assert c.to("percent").m == 50
        # assert c.to("%").m == 50  # TODO: fails.

    def test_issue1963(self, module_registry):
        ureg = module_registry
        assert ureg("‰") == ureg("permille")
        assert ureg("‰") == ureg.permille

        a = ureg.Quantity("10 ‰")
        b = ureg.Quantity("100 ppm")
        c = ureg.Quantity("0.5")

        assert f"{a}" == "10 permille"
        assert f"{a:~}" == "10 ‰"

        assert_equal(a, 0.01)
        assert_equal(1e2 * b, a)
        assert_equal(c, 50 * a)

        assert_equal((1 * ureg.milligram) / (1 * ureg.gram), ureg.permille)

    @pytest.mark.xfail
    @helpers.requires_uncertainties()
    def test_issue_1300(self):
        # TODO: THIS is not longer necessary after moving to formatter
        module_registry = UnitRegistry()
        module_registry.default_format = "~P"
        m = module_registry.Measurement(1, 0.1, "meter")
        assert m.default_format == "~P"

    @helpers.requires_numpy()
    def test_issue1674(self, module_registry):
        Q_ = module_registry.Quantity
        arr_of_q = np.array([Q_(2, "m"), Q_(4, "m")], dtype="object")
        q_arr = Q_(np.array([1, 2]), "m")

        helpers.assert_quantity_equal(
            arr_of_q * q_arr, np.array([Q_(2, "m^2"), Q_(8, "m^2")], dtype="object")
        )
        helpers.assert_quantity_equal(
            arr_of_q / q_arr, np.array([Q_(2, ""), Q_(2, "")], dtype="object")
        )

        arr_of_q = np.array([Q_(2, "m"), Q_(4, "s")], dtype="object")
        q_arr = Q_(np.array([1, 2]), "m")

        helpers.assert_quantity_equal(
            arr_of_q * q_arr, np.array([Q_(2, "m^2"), Q_(8, "m s")], dtype="object")
        )

    @helpers.requires_babel(["es_ES"])
    def test_issue_1400(self, sess_registry):
        q1 = 3.1 * sess_registry.W
        q2 = 3.1 * sess_registry.W / sess_registry.cm
        assert q1.format_babel("~", locale="es_ES") == "3,1 W"
        assert q1.format_babel("", locale="es_ES") == "3,1 vatios"
        assert q2.format_babel("~", locale="es_ES") == "3,1 W/cm"
        assert q2.format_babel("", locale="es_ES") == "3,1 vatios por centímetro"

    @helpers.requires_numpy()
    @helpers.requires_uncertainties()
    def test_issue1611(self, module_registry):
        from numpy.testing import assert_almost_equal
        from uncertainties import ufloat

        from pint import pint_eval

        pint_eval.tokenizer = pint_eval.uncertainty_tokenizer

        u1 = ufloat(1.2, 0.34)
        u2 = ufloat(5.6, 0.78)
        q1_u = module_registry.Quantity(u2 - u1, "m")
        q1_str = str(q1_u)
        q1_str = f"{q1_u:.4uS}"
        q1_m = q1_u.magnitude
        q2_u = module_registry.Quantity(q1_str)
        # Not equal because the uncertainties are differently random!
        assert q1_u != q2_u
        q2_m = q2_u.magnitude

        assert_almost_equal(q2_m.nominal_value, q1_m.nominal_value, decimal=9)
        assert_almost_equal(q2_m.std_dev, q1_m.std_dev, decimal=4)

        q3_str = "12.34(5678)e-066 m"
        q3_u = module_registry.Quantity(q3_str)
        q3_m = q3_u.magnitude
        assert q3_m < 1

    @helpers.requires_uncertainties
    def test_issue1614(self, module_registry):
        from uncertainties import UFloat, ufloat

        q = module_registry.Quantity(1.0, "m")
        assert isinstance(q, module_registry.Quantity)
        m = module_registry.Measurement(2.0, 0.3, "m")
        assert isinstance(m, module_registry.Measurement)

        u1 = ufloat(1.2, 3.4)
        u2 = ufloat(5.6, 7.8)
        q1_u = module_registry.Quantity(u1, "m")
        m1 = module_registry.Measurement(q1_u)
        assert m1.value.magnitude == u1.nominal_value
        assert m1.error.magnitude == u1.std_dev
        m2 = module_registry.Measurement(5.6, 7.8)  # dimensionless
        q2_u = module_registry.Quantity(m2)
        assert isinstance(q2_u.magnitude, UFloat)
        assert q2_u.magnitude.nominal_value == m2.value
        assert q2_u.magnitude.nominal_value == u2.nominal_value
        assert q2_u.magnitude.std_dev == m2.error
        assert q2_u.magnitude.std_dev == u2.std_dev


if np is not None:

    @pytest.mark.filterwarnings("ignore::pint.UnitStrippedWarning")
    @pytest.mark.parametrize(
        "callable",
        [
            lambda x: np.sin(x / x.units),  # Issue 399
            lambda x: np.cos(x / x.units),  # Issue 399
            np.isfinite,  # Issue 481
            np.shape,  # Issue 509
            np.size,  # Issue 509
            np.sqrt,  # Issue 622
            lambda x: x.mean(),  # Issue 678
            lambda x: x.copy(),  # Issue 678
            np.array,
            lambda x: x.conjugate,
        ],
    )
    @pytest.mark.parametrize(
        "q_params",
        [
            pytest.param((1, "m"), id="python scalar int"),
            pytest.param(([1, 2, 3, 4], "m"), id="array int"),
            pytest.param(([1], "m", 0), id="numpy scalar int"),
            pytest.param((1.0, "m"), id="python scalar float"),
            pytest.param(([1.0, 2.0, 3.0, 4.0], "m"), id="array float"),
            pytest.param(([1.0], "m", 0), id="numpy scalar float"),
        ],
    )
    def test_issue925(module_registry, callable, q_params):
        # Test for immutability of type
        if len(q_params) == 3:
            q_params, el = q_params[:2], q_params[2]
        else:
            el = None
        q = module_registry.Quantity(*q_params)
        if el is not None:
            q = q[el]
        type_before = type(q._magnitude)
        callable(q)
        assert isinstance(q._magnitude, type_before)


@helpers.requires_numpy
def test_issue1498(tmp_path):
    def0 = tmp_path / "def0.txt"
    def1 = tmp_path / "def1.txt"
    def2 = tmp_path / "def2.txt"

    # A file that defines a new plain unit and uses it in a context
    def0.write_text(
        """
    foo = [FOO]

    @context BAR
        [FOO] -> [mass]: value / foo * 10.0 kg
    @end
    """
    )

    # A file that defines a new plain unit, then imports another file…
    def1.write_text(
        f"""
    foo = [FOO]

    @import {def2.name}
    """
    )

    # …that, in turn, uses it in a context
    def2.write_text(
        """
    @context BAR
        [FOO] -> [mass]: value / foo * 10.0 kg
    @end
    """
    )

    ureg1 = UnitRegistry()
    ureg1.load_definitions(def1)

    assert 12.0 == ureg1("1.2 foo").to("kg", "BAR").magnitude


@helpers.requires_numpy
def test_issue1498b(tmp_path):
    def0 = tmp_path / "def0.txt"
    def1 = tmp_path / "dir_a" / "def1.txt"
    def1_1 = tmp_path / "dir_a" / "def1_1.txt"
    def1_2 = tmp_path / "dir_a" / "def1_2.txt"
    def2 = tmp_path / "def2.txt"

    # A file that defines a new plain unit and uses it in a context
    def0.write_text(
        """
    foo = [FOO]

    @context BAR
        [FOO] -> [mass]: value / foo * 10.0 kg
    @end

    @import dir_a/def1.txt
    @import def2.txt
    """
    )

    # A file that defines a new plain unit, then imports another file…
    def1.parent.mkdir()
    def1.write_text(
        """
    @import def1_1.txt
    @import def1_2.txt
    """
    )

    def1_1.write_text(
        """
    @context BAR1_1
        [FOO] -> [mass]: value / foo * 10.0 kg
    @end
    """
    )

    def1_2.write_text(
        """
    @context BAR1_2
        [FOO] -> [mass]: value / foo * 10.0 kg
    @end
    """
    )

    # …that, in turn, uses it in a context
    def2.write_text(
        """
    @context BAR2
        [FOO] -> [mass]: value / foo * 10.0 kg
    @end
    """
    )

    # Succeeds with pint 0.18; fails with pint 0.19
    ureg1 = UnitRegistry()
    ureg1.load_definitions(def0)  # ← FAILS

    assert 12.0 == ureg1("1.2 foo").to("kg", "BAR").magnitude


def test_backcompat_speed_velocity(func_registry):
    get = func_registry.get_dimensionality
    assert get("[velocity]") == UnitsContainer({"[length]": 1, "[time]": -1})
    assert get("[speed]") == UnitsContainer({"[length]": 1, "[time]": -1})


def test_issue1433(func_registry):
    assert func_registry.Quantity("1 micron") == func_registry.Quantity("1 micrometer")


def test_issue1527():
    ureg = UnitRegistry(non_int_type=decimal.Decimal)
    x = ureg.parse_expression("2 microliter milligram/liter")
    assert x.magnitude.as_tuple()[1] == (2,)
    assert x.to_compact().as_tuple()[1] == (2,)
    assert x.to_base_units().as_tuple()[1] == (2,)
    assert x.to("ng").as_tuple()[1] == (2,)


def test_issue1621():
    ureg = UnitRegistry(non_int_type=decimal.Decimal)
    digits = ureg.Quantity("5.0 mV/m").to_base_units().magnitude.as_tuple()[1]
    assert digits == (5, 0)


def test_issue1631():
    import pint

    # Test registry subclassing
    class MyRegistry(pint.UnitRegistry):
        pass

    assert MyRegistry.Quantity is pint.UnitRegistry.Quantity
    assert MyRegistry.Unit is pint.UnitRegistry.Unit

    ureg = MyRegistry()

    u = ureg.meter
    assert isinstance(u, ureg.Unit)
    assert isinstance(u, pint.Unit)

    q = 2 * ureg.meter
    assert isinstance(q, ureg.Quantity)
    assert isinstance(q, pint.Quantity)


def test_issue1725(registry_empty):
    registry_empty.define("dollar = [currency]")
    assert registry_empty.get_compatible_units("dollar") == set()


def test_issue1505():
    ur = UnitRegistry(non_int_type=decimal.Decimal)

    assert isinstance(ur.Quantity("1m/s").magnitude, decimal.Decimal)
    assert not isinstance(
        ur.Quantity("m/s").magnitude, float
    )  # unexpected success (magnitude should not be a float)
    assert isinstance(
        ur.Quantity("m/s").magnitude, decimal.Decimal
    )  # unexpected fail (magnitude should be a decimal)


def test_issue_1845():
    ur = UnitRegistry(auto_reduce_dimensions=True, non_int_type=decimal.Decimal)
    # before issue 1845 these inputs would have resulted in a TypeError
    assert ur("km / h * m").units == ur.Quantity("meter ** 2 / hour")
    assert ur("kW / min * W").units == ur.Quantity("watts ** 2 / minute")


@pytest.mark.parametrize(
    "units,spec,expected",
    [
        # (dict(hour=1, watt=1), "P~", "W·h"),
        (dict(ampere=1, volt=1), "P~", "V·A"),
        # (dict(meter=1, newton=1), "P~", "N·m"),
    ],
)
def test_issues_1841(func_registry, units, spec, expected):
    ur = func_registry
    ur.formatter.default_sort_func = sort_by_dimensionality
    ur.default_format = spec
    value = ur.Unit(UnitsContainer(**units))
    assert f"{value}" == expected


@pytest.mark.xfail
def test_issues_1841_xfail():
    from pint import formatting as fmt
    from pint.delegates.formatter._compound_unit_helpers import sort_by_dimensionality

    # sets compact display mode by default
    ur = UnitRegistry()
    ur.default_format = "~P"
    ur.formatter.default_sort_func = sort_by_dimensionality

    q = ur.Quantity("2*pi radian * hour")

    # Note that `radian` (and `bit` and `count`) are treated as dimensionless.
    # And note that dimensionless quantities are stripped by this process,
    # leading to errorneous output.  Suggestions?
    assert (
        fmt.format_unit(q.u._units, spec="", registry=ur, sort_dims=True)
        == "radian * hour"
    )
    assert (
        fmt.format_unit(q.u._units, spec="", registry=ur, sort_dims=False)
        == "hour * radian"
    )

    # this prints "2*pi hour * radian", not "2*pi radian * hour" unless sort_dims is True
    # print(q)


def test_issue1949(registry_empty):
    ureg = UnitRegistry()
    ureg.define(
        "in_Hg_gauge = 3386389 * gram / metre / second ** 2; offset:101325000 = inHg_g = in_Hg_g = inHg_gauge"
    )
    q = ureg.Quantity("1 atm").to("inHg_gauge")
    assert q.units == ureg.in_Hg_gauge
    assert_equal(q.magnitude, 0.0)


@pytest.mark.parametrize(
    "given,expected",
    [
        (
            "8.989e9 newton * meter^2 / coulomb^2",
            r"\SI[]{8.989E+9}{\meter\squared\newton\per\coulomb\squared}",
        ),
        ("5 * meter / second", r"\SI[]{5}{\meter\per\second}"),
        ("2.2 * meter^4", r"\SI[]{2.2}{\meter\tothe{4}}"),
        ("2.2 * meter^-4", r"\SI[]{2.2}{\per\meter\tothe{4}}"),
    ],
)
def test_issue1772(given, expected):
    ureg = UnitRegistry(non_int_type=decimal.Decimal)
    assert f"{ureg(given):Lx}" == expected


def test_issue2017():
    ureg = UnitRegistry()

    from pint import formatting as fmt

    @fmt.register_unit_format("test")
    def _test_format(unit, registry, **options):
        print("format called")
        proc = {u.replace("µ", "u"): e for u, e in unit.items()}
        return fmt.formatter(
            proc.items(),
            as_ratio=True,
            single_denominator=False,
            product_fmt="*",
            division_fmt="/",
            power_fmt="{}{}",
            parentheses_fmt="({})",
            **options,
        )

    base_unit = ureg.microsecond
    assert f"{base_unit:~test}" == "us"
    assert f"{base_unit:test}" == "microsecond"


def test_issue2007():
    ureg = UnitRegistry()
    q = ureg.Quantity(1, "")
    assert f"{q:P}" == "1 dimensionless"
    assert f"{q:C}" == "1 dimensionless"
    assert f"{q:D}" == "1 dimensionless"
    assert f"{q:H}" == "1 dimensionless"

    assert f"{q:L}" == "1\\ \\mathrm{dimensionless}"
    #  L returned '1\\ dimensionless' in pint 0.23

    assert f"{q:Lx}" == "\\SI[]{1}{}"
    assert f"{q:~P}" == "1"
    assert f"{q:~C}" == "1"
    assert f"{q:~D}" == "1"
    assert f"{q:~H}" == "1"<|MERGE_RESOLUTION|>--- conflicted
+++ resolved
@@ -408,16 +408,14 @@
     def test_micro_creation_U00b5(self, module_registry):
         module_registry.Quantity(2, "µm")
 
-<<<<<<< HEAD
     def test_micro_creation_mu(self, module_registry):
         module_registry.Quantity(2, "mug")
 
     def test_micro_creation_mc(self, module_registry):
         module_registry.Quantity(2, "mcg")
-=======
+
     def test_liter_creation_U2113(self, module_registry):
         module_registry.Quantity(2, "ℓ")
->>>>>>> bffbbc21
 
     @helpers.requires_numpy
     def test_issue171_real_imag(self, module_registry):
