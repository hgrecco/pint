"""
    pint.facets.numpy.numpy_func
    ~~~~~~~~~~~~~~~~~~~~~~~~~~~~

    :copyright: 2022 by Pint Authors, see AUTHORS for more details.
    :license: BSD, see LICENSE for more details.
"""

from __future__ import annotations

import warnings
from inspect import signature
from itertools import chain

from ...compat import is_upcast_type, np, zero_or_nan
from ...errors import DimensionalityError, OffsetUnitCalculusError, UnitStrippedWarning
from ...util import iterable, sized

HANDLED_UFUNCS = {}
HANDLED_FUNCTIONS = {}


# Shared Implementation Utilities


def _is_quantity(obj):
    """Test for _units and _magnitude attrs.

    This is done in place of isinstance(Quantity, arg), which would cause a circular import.

    Parameters
    ----------
    obj : Object


    Returns
    -------
    bool
    """
    return hasattr(obj, "_units") and hasattr(obj, "_magnitude")


def _is_sequence_with_quantity_elements(obj):
    """Test for sequences of quantities.

    Parameters
    ----------
    obj : object


    Returns
    -------
    True if obj is a sequence and at least one element is a Quantity; False otherwise
    """
    return (
        iterable(obj)
        and sized(obj)
        and not isinstance(obj, str)
        and any(_is_quantity(item) for item in obj)
    )


def _get_first_input_units(args, kwargs=None):
    """Obtain the first valid unit from a collection of args and kwargs."""
    kwargs = kwargs or {}
    for arg in chain(args, kwargs.values()):
        if _is_quantity(arg):
            return arg.units
        elif _is_sequence_with_quantity_elements(arg):
            return next(arg_i.units for arg_i in arg if _is_quantity(arg_i))
    raise TypeError("Expected at least one Quantity; found none")


def convert_arg(arg, pre_calc_units):
    """Convert quantities and sequences of quantities to pre_calc_units and strip units.

    Helper function for convert_to_consistent_units. pre_calc_units must be given as a
    pint Unit or None.
    """
    if isinstance(arg, bool):
        return arg
    if pre_calc_units is not None:
        if _is_quantity(arg):
            return arg.m_as(pre_calc_units)
        elif _is_sequence_with_quantity_elements(arg):
            return [convert_arg(item, pre_calc_units) for item in arg]
        elif arg is not None:
            if pre_calc_units.dimensionless:
                return pre_calc_units._REGISTRY.Quantity(arg).m_as(pre_calc_units)
            elif not _is_quantity(arg) and zero_or_nan(arg, True):
                return arg
            else:
                raise DimensionalityError("dimensionless", pre_calc_units)
    elif _is_quantity(arg):
        return arg.m
    elif _is_sequence_with_quantity_elements(arg):
        return [convert_arg(item, pre_calc_units) for item in arg]
    return arg


def convert_to_consistent_units(*args, pre_calc_units=None, **kwargs):
    """Prepare args and kwargs for wrapping by unit conversion and stripping.

    If pre_calc_units is not None, takes the args and kwargs for a NumPy function and
    converts any Quantity or Sequence of Quantities into the units of the first
    Quantity/Sequence of Quantities and returns the magnitudes. Other args/kwargs (except booleans) are
    treated as dimensionless Quantities. If pre_calc_units is None, units are simply
    stripped.
    """
    return (
        tuple(convert_arg(arg, pre_calc_units=pre_calc_units) for arg in args),
        {
            key: convert_arg(arg, pre_calc_units=pre_calc_units)
            for key, arg in kwargs.items()
        },
    )


def unwrap_and_wrap_consistent_units(*args):
    """Strip units from args while providing a rewrapping function.

    Returns the given args as parsed by convert_to_consistent_units assuming units of
    first arg with units, along with a wrapper to restore that unit to the output.

    """
    if all(not _is_quantity(arg) for arg in args):
        return args, lambda x: x

    first_input_units = _get_first_input_units(args)
    args, _ = convert_to_consistent_units(*args, pre_calc_units=first_input_units)
    return (
        args,
        lambda value: first_input_units._REGISTRY.Quantity(value, first_input_units),
    )


def get_op_output_unit(unit_op, first_input_units, all_args=None, size=None):
    """Determine resulting unit from given operation.

    Options for `unit_op`:

    - "sum": `first_input_units`, unless non-multiplicative, which raises
      OffsetUnitCalculusError
    - "mul": product of all units in `all_args`
    - "delta": `first_input_units`, unless non-multiplicative, which uses delta version
    - "delta,div": like "delta", but divided by all units in `all_args` except the first
    - "div": unit of first argument in `all_args` (or dimensionless if not a Quantity) divided
      by all following units
    - "variance": square of `first_input_units`, unless non-multiplicative, which raises
      OffsetUnitCalculusError
    - "square": square of `first_input_units`
    - "sqrt": square root of `first_input_units`
    - "reciprocal": reciprocal of `first_input_units`
    - "size": `first_input_units` raised to the power of `size`
    - "invdiv": inverse of `div`, product of all following units divided by first argument unit

    Parameters
    ----------
    unit_op :

    first_input_units :

    all_args :
         (Default value = None)
    size :
         (Default value = None)

    Returns
    -------

    """
    all_args = all_args or []

    if unit_op == "sum":
        result_unit = (1 * first_input_units + 1 * first_input_units).units
    elif unit_op == "mul":
        product = first_input_units._REGISTRY.parse_units("")
        for x in all_args:
            if hasattr(x, "units"):
                product *= x.units
        result_unit = product
    elif unit_op == "delta":
        result_unit = (1 * first_input_units - 1 * first_input_units).units
    elif unit_op == "delta,div":
        product = (1 * first_input_units - 1 * first_input_units).units
        for x in all_args[1:]:
            if hasattr(x, "units"):
                product /= x.units
        result_unit = product
    elif unit_op == "div":
        # Start with first arg in numerator, all others in denominator
        product = getattr(
            all_args[0], "units", first_input_units._REGISTRY.parse_units("")
        )
        for x in all_args[1:]:
            if hasattr(x, "units"):
                product /= x.units
        result_unit = product
    elif unit_op == "variance":
        result_unit = ((1 * first_input_units + 1 * first_input_units) ** 2).units
    elif unit_op == "square":
        result_unit = first_input_units**2
    elif unit_op == "sqrt":
        result_unit = first_input_units**0.5
    elif unit_op == "cbrt":
        result_unit = first_input_units ** (1 / 3)
    elif unit_op == "reciprocal":
        result_unit = first_input_units**-1
    elif unit_op == "size":
        if size is None:
            raise ValueError('size argument must be given when unit_op=="size"')
        result_unit = first_input_units**size
    elif unit_op == "invdiv":
        # Start with first arg in numerator, all others in denominator
        product = getattr(
            all_args[0], "units", first_input_units._REGISTRY.parse_units("")
        )
        for x in all_args[1:]:
            if hasattr(x, "units"):
                product /= x.units
        result_unit = product**-1
    else:
        raise ValueError(f"Output unit method {unit_op} not understood")

    return result_unit


def implements(numpy_func_string, func_type):
    """Register an __array_function__/__array_ufunc__ implementation for Quantity
    objects.

    """

    def decorator(func):
        if func_type == "function":
            HANDLED_FUNCTIONS[numpy_func_string] = func
        elif func_type == "ufunc":
            HANDLED_UFUNCS[numpy_func_string] = func
        else:
            raise ValueError(f"Invalid func_type {func_type}")
        return func

    return decorator


def implement_func(func_type, func_str, input_units=None, output_unit=None):
    """Add default-behavior NumPy function/ufunc to the handled list.

    Parameters
    ----------
    func_type : str
        "function" for NumPy functions, "ufunc" for NumPy ufuncs
    func_str : str
        String representing the name of the NumPy function/ufunc to add
    input_units : pint.Unit or str or None
        Parameter to control how the function downcasts to magnitudes of arguments. If
        `pint.Unit`, converts all args and kwargs to this unit before downcasting to
        magnitude. If "all_consistent", converts all args and kwargs to the unit of the
        first Quantity in args and kwargs before downcasting to magnitude. If some
        other string, the string is parsed as a unit, and all args and kwargs are
        converted to that unit. If None, units are stripped without conversion.
    output_unit : pint.Unit or str or None
        Parameter to control the unit of the output. If `pint.Unit`, output is wrapped
        with that unit. If "match_input", output is wrapped with the unit of the first
        Quantity in args and kwargs. If a string representing a unit operation defined
        in `get_op_output_unit`, output is wrapped by the unit determined by
        `get_op_output_unit`. If some other string, the string is parsed as a unit,
        which becomes the unit of the output. If None, the bare magnitude is returned.


    """
    # If NumPy is not available, do not attempt implement that which does not exist
    if np is None:
        return

    # Handle functions in submodules
    func_str_split = func_str.split(".")
    func = getattr(np, func_str_split[0], None)
    # If the function is not available, do not attempt to implement it
    if func is None:
        return
    for func_str_piece in func_str_split[1:]:
        func = getattr(func, func_str_piece)

    @implements(func_str, func_type)
    def implementation(*args, **kwargs):
        first_input_units = _get_first_input_units(args, kwargs)
        if input_units == "all_consistent":
            # Match all input args/kwargs to same units
            stripped_args, stripped_kwargs = convert_to_consistent_units(
                *args, pre_calc_units=first_input_units, **kwargs
            )
        else:
            if isinstance(input_units, str):
                # Conversion requires Unit, not str
                pre_calc_units = first_input_units._REGISTRY.parse_units(input_units)
            else:
                pre_calc_units = input_units

            # Match all input args/kwargs to input_units, or if input_units is None,
            # simply strip units
            stripped_args, stripped_kwargs = convert_to_consistent_units(
                *args, pre_calc_units=pre_calc_units, **kwargs
            )

        # Determine result through plain numpy function on stripped arguments
        result_magnitude = func(*stripped_args, **stripped_kwargs)

        if output_unit is None:
            # Short circuit and return magnitude alone
            return result_magnitude
        elif output_unit == "match_input":
            result_unit = first_input_units
        elif output_unit in (
            "sum",
            "mul",
            "delta",
            "delta,div",
            "div",
            "invdiv",
            "variance",
            "square",
            "sqrt",
            "cbrt",
            "reciprocal",
            "size",
        ):
            result_unit = get_op_output_unit(
                output_unit, first_input_units, tuple(chain(args, kwargs.values()))
            )
        else:
            result_unit = output_unit

        return first_input_units._REGISTRY.Quantity(result_magnitude, result_unit)


"""
Define ufunc behavior collections.

- `strip_unit_input_output_ufuncs`: units should be ignored on both input and output
- `matching_input_bare_output_ufuncs`: inputs are converted to matching units, but
   outputs are returned as-is
- `matching_input_set_units_output_ufuncs`: inputs are converted to matching units, and
  the output units are as set by the dict value
- `set_units_ufuncs`: dict values are specified as (in_unit, out_unit), so that inputs
  are converted to in_unit before having magnitude passed to NumPy ufunc, and outputs
  are set to have out_unit
- `matching_input_copy_units_output_ufuncs`: inputs are converted to matching units, and
  outputs are set to that unit
- `copy_units_output_ufuncs`: input units (except the first) are ignored, and output is
  set to that of the first input unit
- `op_units_output_ufuncs`: determine output unit from input unit as determined by
  operation (see `get_op_output_unit`)
"""
strip_unit_input_output_ufuncs = ["isnan", "isinf", "isfinite", "signbit", "sign"]
matching_input_bare_output_ufuncs = [
    "equal",
    "greater",
    "greater_equal",
    "less",
    "less_equal",
    "not_equal",
]
matching_input_set_units_output_ufuncs = {"arctan2": "radian"}
set_units_ufuncs = {
    "cumprod": ("", ""),
    "arccos": ("", "radian"),
    "arcsin": ("", "radian"),
    "arctan": ("", "radian"),
    "arccosh": ("", "radian"),
    "arcsinh": ("", "radian"),
    "arctanh": ("", "radian"),
    "exp": ("", ""),
    "expm1": ("", ""),
    "exp2": ("", ""),
    "log": ("", ""),
    "log10": ("", ""),
    "log1p": ("", ""),
    "log2": ("", ""),
    "sin": ("radian", ""),
    "cos": ("radian", ""),
    "tan": ("radian", ""),
    "sinh": ("radian", ""),
    "cosh": ("radian", ""),
    "tanh": ("radian", ""),
    "radians": ("degree", "radian"),
    "degrees": ("radian", "degree"),
    "deg2rad": ("degree", "radian"),
    "rad2deg": ("radian", "degree"),
    "logaddexp": ("", ""),
    "logaddexp2": ("", ""),
}
# TODO (#905 follow-up):
#   while this matches previous behavior, some of these have optional arguments that
#   should not be Quantities. This should be fixed, and tests using these optional
#   arguments should be added.
matching_input_copy_units_output_ufuncs = [
    "compress",
    "conj",
    "conjugate",
    "copy",
    "diagonal",
    "max",
    "mean",
    "min",
    "ptp",
    "ravel",
    "repeat",
    "reshape",
    "round",
    "squeeze",
    "swapaxes",
    "take",
    "trace",
    "transpose",
    "ceil",
    "floor",
    "hypot",
    "rint",
    "copysign",
    "nextafter",
    "trunc",
    "absolute",
    "positive",
    "negative",
    "maximum",
    "minimum",
    "fabs",
]
copy_units_output_ufuncs = ["ldexp", "fmod", "mod", "remainder"]
op_units_output_ufuncs = {
    "var": "square",
    "multiply": "mul",
    "true_divide": "div",
    "divide": "div",
    "floor_divide": "div",
    "sqrt": "sqrt",
    "cbrt": "cbrt",
    "square": "square",
    "reciprocal": "reciprocal",
    "std": "sum",
    "sum": "sum",
    "cumsum": "sum",
    "matmul": "mul",
}


# Perform the standard ufunc implementations based on behavior collections

for ufunc_str in strip_unit_input_output_ufuncs:
    # Ignore units
    implement_func("ufunc", ufunc_str, input_units=None, output_unit=None)

for ufunc_str in matching_input_bare_output_ufuncs:
    # Require all inputs to match units, but output plain ndarray/duck array
    implement_func("ufunc", ufunc_str, input_units="all_consistent", output_unit=None)

for ufunc_str, out_unit in matching_input_set_units_output_ufuncs.items():
    # Require all inputs to match units, but output in specified unit
    implement_func(
        "ufunc", ufunc_str, input_units="all_consistent", output_unit=out_unit
    )

for ufunc_str, (in_unit, out_unit) in set_units_ufuncs.items():
    # Require inputs in specified unit, and output in specified unit
    implement_func("ufunc", ufunc_str, input_units=in_unit, output_unit=out_unit)

for ufunc_str in matching_input_copy_units_output_ufuncs:
    # Require all inputs to match units, and output as first unit in arguments
    implement_func(
        "ufunc", ufunc_str, input_units="all_consistent", output_unit="match_input"
    )

for ufunc_str in copy_units_output_ufuncs:
    # Output as first unit in arguments, but do not convert inputs
    implement_func("ufunc", ufunc_str, input_units=None, output_unit="match_input")

for ufunc_str, unit_op in op_units_output_ufuncs.items():
    implement_func("ufunc", ufunc_str, input_units=None, output_unit=unit_op)


# Define custom ufunc implementations for atypical cases


@implements("modf", "ufunc")
def _modf(x, *args, **kwargs):
    (x,), output_wrap = unwrap_and_wrap_consistent_units(x)
    return tuple(output_wrap(y) for y in np.modf(x, *args, **kwargs))


@implements("frexp", "ufunc")
def _frexp(x, *args, **kwargs):
    (x,), output_wrap = unwrap_and_wrap_consistent_units(x)
    mantissa, exponent = np.frexp(x, *args, **kwargs)
    return output_wrap(mantissa), exponent


@implements("power", "ufunc")
def _power(x1, x2):
    if _is_quantity(x1):
        return x1**x2

    return x2.__rpow__(x1)


@implements("add", "ufunc")
def _add(x1, x2, *args, **kwargs):
    (x1, x2), output_wrap = unwrap_and_wrap_consistent_units(x1, x2)
    return output_wrap(np.add(x1, x2, *args, **kwargs))


@implements("subtract", "ufunc")
def _subtract(x1, x2, *args, **kwargs):
    (x1, x2), output_wrap = unwrap_and_wrap_consistent_units(x1, x2)
    return output_wrap(np.subtract(x1, x2, *args, **kwargs))


# Define custom function implementations


@implements("meshgrid", "function")
def _meshgrid(*xi, **kwargs):
    # Simply need to map input units to onto list of outputs
    input_units = (x.units for x in xi)
    res = np.meshgrid(*(x.m for x in xi), **kwargs)
    return [out * unit for out, unit in zip(res, input_units)]


@implements("full_like", "function")
def _full_like(a, fill_value, **kwargs):
    # Make full_like by multiplying with array from ones_like in a
    # non-multiplicative-unit-safe way
    if hasattr(fill_value, "_REGISTRY"):
        return fill_value._REGISTRY.Quantity(
            np.ones_like(a, **kwargs) * fill_value.m,
            fill_value.units,
        )

    return np.ones_like(a, **kwargs) * fill_value


@implements("interp", "function")
def _interp(x, xp, fp, left=None, right=None, period=None):
    # Need to handle x and y units separately
    (x, xp, period), _ = unwrap_and_wrap_consistent_units(x, xp, period)
    (fp, right, left), output_wrap = unwrap_and_wrap_consistent_units(fp, left, right)
    return output_wrap(np.interp(x, xp, fp, left=left, right=right, period=period))


@implements("where", "function")
def _where(condition, *args):
    if not getattr(condition, "_is_multiplicative", True):
        raise ValueError(
            "Invalid units of the condition: Boolean value of Quantity with offset unit is ambiguous."
        )

    condition = getattr(condition, "magnitude", condition)
    args, output_wrap = unwrap_and_wrap_consistent_units(*args)
    return output_wrap(np.where(condition, *args))


@implements("concatenate", "function")
def _concatenate(sequence, *args, **kwargs):
    sequence, output_wrap = unwrap_and_wrap_consistent_units(*sequence)
    return output_wrap(np.concatenate(sequence, *args, **kwargs))


@implements("stack", "function")
def _stack(arrays, *args, **kwargs):
    arrays, output_wrap = unwrap_and_wrap_consistent_units(*arrays)
    return output_wrap(np.stack(arrays, *args, **kwargs))


@implements("unwrap", "function")
def _unwrap(p, discont=None, axis=-1):
    # np.unwrap only dispatches over p argument, so assume it is a Quantity
    discont = np.pi if discont is None else discont
    return p._REGISTRY.Quantity(np.unwrap(p.m_as("rad"), discont, axis=axis), "rad").to(
        p.units
    )


@implements("copyto", "function")
def _copyto(dst, src, casting="same_kind", where=True):
    if _is_quantity(dst):
        if _is_quantity(src):
            src = src.m_as(dst.units)
        np.copyto(dst._magnitude, src, casting=casting, where=where)
    else:
        warnings.warn(
            "The unit of the quantity is stripped when copying to non-quantity",
            UnitStrippedWarning,
            stacklevel=2,
        )
        np.copyto(dst, src.m, casting=casting, where=where)


@implements("einsum", "function")
def _einsum(subscripts, *operands, **kwargs):
    operand_magnitudes, _ = convert_to_consistent_units(*operands, pre_calc_units=None)
    output_unit = get_op_output_unit("mul", _get_first_input_units(operands), operands)
    return np.einsum(subscripts, *operand_magnitudes, **kwargs) * output_unit


@implements("isin", "function")
def _isin(element, test_elements, assume_unique=False, invert=False):
    if not _is_quantity(element):
        raise ValueError(
            "Cannot test if unit-aware elements are in not-unit-aware array"
        )

    if _is_quantity(test_elements):
        try:
            test_elements = test_elements.m_as(element.units)
        except DimensionalityError:
            # Incompatible unit test elements cannot be in element
            return np.full(element.shape, False)
    elif _is_sequence_with_quantity_elements(test_elements):
        compatible_test_elements = []
        for test_element in test_elements:
            if not _is_quantity(test_element):
                pass
            try:
                compatible_test_elements.append(test_element.m_as(element.units))
            except DimensionalityError:
                # Incompatible unit test elements cannot be in element, but others in
                # sequence may
                pass
        test_elements = compatible_test_elements
    else:
        # Consider non-quantity like dimensionless quantity
        if not element.dimensionless:
            # Unit do not match, so all false
            return np.full(element.shape, False)
        else:
            # Convert to units of element
            element._REGISTRY.Quantity(test_elements).m_as(element.units)

    return np.isin(element.m, test_elements, assume_unique=assume_unique, invert=invert)


@implements("pad", "function")
def _pad(array, pad_width, mode="constant", **kwargs):
    def _recursive_convert(arg, unit):
        if iterable(arg):
            return tuple(_recursive_convert(a, unit=unit) for a in arg)
        elif not _is_quantity(arg):
            if arg == 0 or np.isnan(arg):
                arg = unit._REGISTRY.Quantity(arg, unit)
            else:
                arg = unit._REGISTRY.Quantity(arg, "dimensionless")

        return arg.m_as(unit)

    # pad only dispatches on array argument, so we know it is a Quantity
    units = array.units

    # Handle flexible constant_values and end_values, converting to units if Quantity
    # and ignoring if not
    for key in ("constant_values", "end_values"):
        if key in kwargs:
            kwargs[key] = _recursive_convert(kwargs[key], units)

    return units._REGISTRY.Quantity(
        np.pad(array._magnitude, pad_width, mode=mode, **kwargs), units
    )


@implements("any", "function")
def _any(a, *args, **kwargs):
    # Only valid when multiplicative unit/no offset
    if a._is_multiplicative:
        return np.any(a._magnitude, *args, **kwargs)

    raise ValueError("Boolean value of Quantity with offset unit is ambiguous.")


@implements("all", "function")
def _all(a, *args, **kwargs):
    # Only valid when multiplicative unit/no offset
    if a._is_multiplicative:
        return np.all(a._magnitude, *args, **kwargs)
    else:
        raise ValueError("Boolean value of Quantity with offset unit is ambiguous.")


def implement_prod_func(name):
    if np is None:
        return

    func = getattr(np, name, None)
    if func is None:
        return

    @implements(name, "function")
    def _prod(a, *args, **kwargs):
        arg_names = ("axis", "dtype", "out", "keepdims", "initial", "where")
        all_kwargs = dict(**dict(zip(arg_names, args)), **kwargs)
        axis = all_kwargs.get("axis", None)
        where = all_kwargs.get("where", None)

        registry = a.units._REGISTRY

        if axis is not None and where is not None:
            _, where_ = np.broadcast_arrays(a._magnitude, where)
            exponents = np.unique(np.sum(where_, axis=axis))
            if len(exponents) == 1 or (len(exponents) == 2 and 0 in exponents):
                units = a.units ** np.max(exponents)
            else:
                units = registry.dimensionless
                a = a.to(units)
        elif axis is not None:
            units = a.units ** a.shape[axis]
        elif where is not None:
            exponent = np.sum(where)
            units = a.units**exponent
        else:
            exponent = (
                np.sum(np.logical_not(np.isnan(a))) if name == "nanprod" else a.size
            )
            units = a.units**exponent

        result = func(a._magnitude, *args, **kwargs)

        return registry.Quantity(result, units)


for name in ("prod", "nanprod"):
    implement_prod_func(name)


<<<<<<< HEAD
@implements("broadcast_arrays", "function")
def _broadcast_arrays(*args, **kwargs):
    # Simply need to map input units to onto list of outputs
    input_units = []
    unitless_args = []
    for x in args:
        if hasattr(x, "units"):
            input_units.append(x.units)
            unitless_args.append(x.m)
        else:
            input_units.append(1)
            unitless_args.append(x)

    res = np.broadcast_arrays(*unitless_args, **kwargs)
    return [out * unit for out, unit in zip(res, input_units)]
=======
# Handle mutliplicative functions separately to deal with non-multiplicative units
def _base_unit_if_needed(a):
    if a._is_multiplicative:
        return a
    else:
        if a.units._REGISTRY.autoconvert_offset_to_baseunit:
            return a.to_base_units()
        else:
            raise OffsetUnitCalculusError(a.units)


@implements("trapz", "function")
def _trapz(y, x=None, dx=1.0, **kwargs):
    y = _base_unit_if_needed(y)
    units = y.units
    if x is not None:
        if hasattr(x, "units"):
            x = _base_unit_if_needed(x)
            units *= x.units
            x = x._magnitude
        ret = np.trapz(y._magnitude, x, **kwargs)
    else:
        if hasattr(dx, "units"):
            dx = _base_unit_if_needed(dx)
            units *= dx.units
            dx = dx._magnitude
        ret = np.trapz(y._magnitude, dx=dx, **kwargs)

    return y.units._REGISTRY.Quantity(ret, units)


def implement_mul_func(func):
    # If NumPy is not available, do not attempt implement that which does not exist
    if np is None:
        return

    func = getattr(np, func_str)

    @implements(func_str, "function")
    def implementation(a, b, **kwargs):
        a = _base_unit_if_needed(a)
        units = a.units
        if hasattr(b, "units"):
            b = _base_unit_if_needed(b)
            units *= b.units
            b = b._magnitude

        mag = func(a._magnitude, b, **kwargs)
        return a.units._REGISTRY.Quantity(mag, units)


for func_str in ("cross", "dot"):
    implement_mul_func(func_str)
>>>>>>> 29a139f0


# Implement simple matching-unit or stripped-unit functions based on signature


def implement_consistent_units_by_argument(func_str, unit_arguments, wrap_output=True):
    # If NumPy is not available, do not attempt implement that which does not exist
    if np is None:
        return

    if "." not in func_str:
        func = getattr(np, func_str, None)
    else:
        parts = func_str.split(".")
        module = np
        for part in parts[:-1]:
            module = getattr(module, part, None)
        func = getattr(module, parts[-1], None)

    # if NumPy does not implement it, do not implement it either
    if func is None:
        return

    @implements(func_str, "function")
    def implementation(*args, **kwargs):
        # Bind given arguments to the NumPy function signature
        bound_args = signature(func).bind(*args, **kwargs)

        # Skip unit arguments that are supplied as None
        valid_unit_arguments = [
            label
            for label in unit_arguments
            if label in bound_args.arguments and bound_args.arguments[label] is not None
        ]

        # Unwrap valid unit arguments, ensure consistency, and obtain output wrapper
        unwrapped_unit_args, output_wrap = unwrap_and_wrap_consistent_units(
            *(bound_args.arguments[label] for label in valid_unit_arguments)
        )

        # Call NumPy function with updated arguments
        for i, unwrapped_unit_arg in enumerate(unwrapped_unit_args):
            bound_args.arguments[valid_unit_arguments[i]] = unwrapped_unit_arg
        ret = func(*bound_args.args, **bound_args.kwargs)

        # Conditionally wrap output
        if wrap_output:
            return output_wrap(ret)

        return ret


for func_str, unit_arguments, wrap_output in (
    ("expand_dims", "a", True),
    ("squeeze", "a", True),
    ("rollaxis", "a", True),
    ("moveaxis", "a", True),
    ("around", "a", True),
    ("diagonal", "a", True),
    ("mean", "a", True),
    ("ptp", "a", True),
    ("ravel", "a", True),
    ("round_", "a", True),
    ("round", "a", True),
    ("sort", "a", True),
    ("median", "a", True),
    ("nanmedian", "a", True),
    ("transpose", "a", True),
    ("copy", "a", True),
    ("average", "a", True),
    ("nanmean", "a", True),
    ("swapaxes", "a", True),
    ("nanmin", "a", True),
    ("nanmax", "a", True),
    ("percentile", "a", True),
    ("nanpercentile", "a", True),
    ("quantile", "a", True),
    ("nanquantile", "a", True),
    ("flip", "m", True),
    ("fix", "x", True),
    ("trim_zeros", ["filt"], True),
    ("broadcast_to", ["array"], True),
    ("amax", ["a", "initial"], True),
    ("amin", ["a", "initial"], True),
    ("max", ["a", "initial"], True),
    ("min", ["a", "initial"], True),
    ("searchsorted", ["a", "v"], False),
    ("nan_to_num", ["x", "nan", "posinf", "neginf"], True),
    ("clip", ["a", "a_min", "a_max"], True),
    ("append", ["arr", "values"], True),
    ("compress", "a", True),
    ("linspace", ["start", "stop"], True),
    ("tile", "A", True),
    ("lib.stride_tricks.sliding_window_view", "x", True),
    ("rot90", "m", True),
    ("insert", ["arr", "values"], True),
    ("delete", ["arr"], True),
    ("resize", "a", True),
    ("reshape", "a", True),
    ("intersect1d", ["ar1", "ar2"], True),
):
    implement_consistent_units_by_argument(func_str, unit_arguments, wrap_output)


# implement isclose and allclose
def implement_close(func_str):
    if np is None:
        return

    func = getattr(np, func_str)

    @implements(func_str, "function")
    def implementation(*args, **kwargs):
        bound_args = signature(func).bind(*args, **kwargs)
        labels = ["a", "b"]
        arrays = {label: bound_args.arguments[label] for label in labels}
        if "atol" in bound_args.arguments:
            atol = bound_args.arguments["atol"]
            a = arrays["a"]
            if not hasattr(atol, "_REGISTRY") and hasattr(a, "_REGISTRY"):
                # always use the units of `a`
                atol_ = a._REGISTRY.Quantity(atol, a.units)
            else:
                atol_ = atol
            arrays["atol"] = atol_

        args, _ = unwrap_and_wrap_consistent_units(*arrays.values())
        for label, value in zip(arrays.keys(), args):
            bound_args.arguments[label] = value

        return func(*bound_args.args, **bound_args.kwargs)


for func_str in ("isclose", "allclose"):
    implement_close(func_str)

# Handle atleast_nd functions


def implement_atleast_nd(func_str):
    # If NumPy is not available, do not attempt implement that which does not exist
    if np is None:
        return

    func = getattr(np, func_str)

    @implements(func_str, "function")
    def implementation(*arrays):
        stripped_arrays, _ = convert_to_consistent_units(*arrays)
        arrays_magnitude = func(*stripped_arrays)
        if len(arrays) > 1:
            return [
                array_magnitude
                if not hasattr(original, "_REGISTRY")
                else original._REGISTRY.Quantity(array_magnitude, original.units)
                for array_magnitude, original in zip(arrays_magnitude, arrays)
            ]
        else:
            output_unit = arrays[0].units
            return output_unit._REGISTRY.Quantity(arrays_magnitude, output_unit)


for func_str in ("atleast_1d", "atleast_2d", "atleast_3d"):
    implement_atleast_nd(func_str)


# Handle cumulative products (which must be dimensionless for consistent units across
# output array)
def implement_single_dimensionless_argument_func(func_str):
    # If NumPy is not available, do not attempt implement that which does not exist
    if np is None:
        return

    func = getattr(np, func_str)

    @implements(func_str, "function")
    def implementation(a, *args, **kwargs):
        (a_stripped,), _ = convert_to_consistent_units(
            a, pre_calc_units=a._REGISTRY.parse_units("dimensionless")
        )
        return a._REGISTRY.Quantity(func(a_stripped, *args, **kwargs))


for func_str in ("cumprod", "cumproduct", "nancumprod"):
    implement_single_dimensionless_argument_func(func_str)

# Handle single-argument consistent unit functions
for func_str in (
    "block",
    "hstack",
    "vstack",
    "dstack",
    "column_stack",
    "broadcast_arrays",
):
    implement_func(
        "function", func_str, input_units="all_consistent", output_unit="match_input"
    )

# Handle functions that ignore units on input and output
for func_str in (
    "size",
    "isreal",
    "iscomplex",
    "shape",
    "ones_like",
    "zeros_like",
    "empty_like",
    "argsort",
    "argmin",
    "argmax",
    "ndim",
    "nanargmax",
    "nanargmin",
    "count_nonzero",
    "nonzero",
    "result_type",
):
    implement_func("function", func_str, input_units=None, output_unit=None)

# Handle functions with output unit defined by operation
for func_str in (
    "std",
    "nanstd",
    "sum",
    "nansum",
    "cumsum",
    "nancumsum",
    "linalg.norm",
):
    implement_func("function", func_str, input_units=None, output_unit="sum")
for func_str in ("diff", "ediff1d"):
    implement_func("function", func_str, input_units=None, output_unit="delta")
for func_str in ("gradient",):
    implement_func("function", func_str, input_units=None, output_unit="delta,div")
for func_str in ("linalg.solve",):
    implement_func("function", func_str, input_units=None, output_unit="invdiv")
for func_str in ("var", "nanvar"):
    implement_func("function", func_str, input_units=None, output_unit="variance")


def numpy_wrap(func_type, func, args, kwargs, types):
    """Return the result from a NumPy function/ufunc as wrapped by Pint."""

    if func_type == "function":
        handled = HANDLED_FUNCTIONS
        # Need to handle functions in submodules
        name = ".".join(func.__module__.split(".")[1:] + [func.__name__])
    elif func_type == "ufunc":
        handled = HANDLED_UFUNCS
        # ufuncs do not have func.__module__
        name = func.__name__
    else:
        raise ValueError(f"Invalid func_type {func_type}")

    if name not in handled or any(is_upcast_type(t) for t in types):
        return NotImplemented
    return handled[name](*args, **kwargs)<|MERGE_RESOLUTION|>--- conflicted
+++ resolved
@@ -729,7 +729,6 @@
     implement_prod_func(name)
 
 
-<<<<<<< HEAD
 @implements("broadcast_arrays", "function")
 def _broadcast_arrays(*args, **kwargs):
     # Simply need to map input units to onto list of outputs
@@ -745,7 +744,8 @@
 
     res = np.broadcast_arrays(*unitless_args, **kwargs)
     return [out * unit for out, unit in zip(res, input_units)]
-=======
+
+  
 # Handle mutliplicative functions separately to deal with non-multiplicative units
 def _base_unit_if_needed(a):
     if a._is_multiplicative:
@@ -799,8 +799,6 @@
 
 for func_str in ("cross", "dot"):
     implement_mul_func(func_str)
->>>>>>> 29a139f0
-
 
 # Implement simple matching-unit or stripped-unit functions based on signature
 
