--- conflicted
+++ resolved
@@ -758,13 +758,9 @@
 
 # NP2 Can remove trapz wrapping when we only support numpy>=2
 @implements("trapz", "function")
-<<<<<<< HEAD
-def _trapz(y, x=None, dx=1.0, **kwargs):
-=======
 @implements("trapezoid", "function")
 def _trapz(y, x=None, dx=1.0, **kwargs):
     trapezoid = np.trapezoid if hasattr(np, "trapezoid") else np.trapz
->>>>>>> f9977ab7
     y = _base_unit_if_needed(y)
     units = y.units
     if x is not None:
@@ -772,21 +768,12 @@
             x = _base_unit_if_needed(x)
             units *= x.units
             x = x._magnitude
-<<<<<<< HEAD
-        ret = np.trapz(y._magnitude, x, **kwargs)
-=======
         ret = trapezoid(y._magnitude, x, **kwargs)
->>>>>>> f9977ab7
     else:
         if hasattr(dx, "units"):
             dx = _base_unit_if_needed(dx)
             units *= dx.units
             dx = dx._magnitude
-<<<<<<< HEAD
-        ret = np.trapz(y._magnitude, dx=dx, **kwargs)
-
-    return y.units._REGISTRY.Quantity(ret, units)
-=======
         ret = trapezoid(y._magnitude, dx=dx, **kwargs)
 
     return y.units._REGISTRY.Quantity(ret, units)
@@ -799,7 +786,6 @@
     units = a.units * v.units
     ret = np.correlate(a._magnitude, v._magnitude, mode=mode, **kwargs)
     return a.units._REGISTRY.Quantity(ret, units)
->>>>>>> f9977ab7
 
 
 def implement_mul_func(func):
