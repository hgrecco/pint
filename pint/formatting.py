--- conflicted
+++ resolved
@@ -499,43 +499,24 @@
 def split_unit_format(uspec):
     modifiers_re = re.compile(rf"[{''.join(_UNIT_MODIFIERS)}]")
     modifiers = "".join(modifiers_re.findall(uspec))
-
     uspec = modifiers_re.sub("", uspec)
 
-<<<<<<< HEAD
     return uspec, modifiers
 
 
 def extract_custom_flags(spec):
-    flag_re = re.compile(
-        "(" + "|".join(list(_FORMATTERS.keys()) + list(_UNIT_MODIFIERS)) + ")"
-    )
-=======
-    if not spec:
-        return ""
-
-    # sort by length, with longer items first
-    known_flags = sorted(_FORMATTERS.keys(), key=len, reverse=True)
-
-    flag_re = re.compile("(" + "|".join(known_flags + ["~"]) + ")")
->>>>>>> 208d36a5
+    flags = sorted(_FORMATTERS, key=len, reverse=True) + list(_UNIT_MODIFIERS)
+    flag_re = re.compile("|".join(flags))
+
     custom_flags = flag_re.findall(spec)
 
     return "".join(custom_flags)
 
 
 def remove_custom_flags(spec):
-<<<<<<< HEAD
-    flag_re = re.compile(
-        "(" + "|".join(list(_FORMATTERS.keys()) + list(_UNIT_MODIFIERS)) + ")"
-    )
+    flags = sorted(_FORMATTERS, key=len, reverse=True) + list(_UNIT_MODIFIERS)
+    flag_re = re.compile("|".join(flags))
     return flag_re.sub("", spec)
-=======
-    for flag in sorted(_FORMATTERS.keys(), key=len, reverse=True) + ["~"]:
-        if flag:
-            spec = spec.replace(flag, "")
-    return spec
->>>>>>> 208d36a5
 
 
 def split_format(spec, default, separate_format_defaults=True):
