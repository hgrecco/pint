--- conflicted
+++ resolved
@@ -194,13 +194,8 @@
     to transform from one dimension to another.
     """
 
-<<<<<<< HEAD
-    def __init__(self, *args, **kwargs):
-        super().__init__(*args, **kwargs)
-=======
     def __init__(self):
         super().__init__()
->>>>>>> 616ea8c3
         self._graph = None
         self._contexts = []
 
