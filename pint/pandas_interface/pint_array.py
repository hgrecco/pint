# -*- coding: utf-8 -*-
"""
    pint.pandas_interface.pint_array
    ~~~~~~~~~~~~~~~~~~~~~~~~~~~~~~~~

    # I'm happy with both of these as long as Andrew and Zebedee are added on
    # but need to check with Pint Authors...
    :copyright: 2018 by Pint Authors, see AUTHORS for more details.
    :license: BSD, see LICENSE for more details.
"""

import copy
import numpy as np
from pandas.core import ops
from pandas.core.arrays import ExtensionArray
from pandas.api.extensions import register_dataframe_accessor, register_series_accessor
from pandas.core.arrays.base import ExtensionOpsMixin
from pandas.core.dtypes.base import ExtensionDtype
from pandas.core.dtypes.common import (
    is_integer, is_scalar,
    is_list_like,
    is_bool)
from pandas.core.dtypes.dtypes import registry
from pandas.compat import u, set_function_name
from pandas.io.formats.printing import (
    format_object_summary, format_object_attrs, default_pprint)
from pandas import Series, DataFrame
<<<<<<< HEAD
import warnings
=======
import collections

>>>>>>> d3b7d7af
from ..quantity import build_quantity_class, _Quantity
from .. import _DEFAULT_REGISTRY

class PintType(ExtensionDtype):
    # I think this is the way to build a Quantity class and force it to be a
    # numpy array
    type = build_quantity_class(_DEFAULT_REGISTRY, force_ndarray=True)
    # # AS: I'm not sure that does force it as an ndarray.
    # # Trying the below as running into registry issues
    # type = _Quantity
    name = 'pint'

    @classmethod
    def construct_array_type(cls, type_str='pint'):
        if type_str is not cls.name:
            raise NotImplementedError
        return PintArray

    @classmethod
    def construct_from_string(cls, string):
        if string == cls.name:
            return cls()
        else:
            raise TypeError("Cannot construct a '{}' from "
                            "'{}'".format(cls, string))


class PintArray(ExtensionArray, ExtensionOpsMixin):
    _dtype = PintType

    def __init__(self, values, dtype=None, copy=False):
        if isinstance(values, _Quantity):
            self._dtype.type = type(values)
            assert self._dtype.type._REGISTRY == values._REGISTRY
        self._data = self._coerce_to_pint_array(values, dtype=dtype, copy=copy)

    def _coerce_to_pint_array(self, values, dtype=None, copy=False):
        if isinstance(values, self._dtype.type):
            return values

        if is_list_like(values):
            if all(is_bool(v) for v in values):
                # known bug in pint https://github.com/hgrecco/pint/issues/673
                raise TypeError("Invalid magnitude for {}: {}"
                                "".format(self._dtype.type, values))

            for i, v in enumerate(values):
                if isinstance(v, self._dtype.type):
                    continue
                else:
                    values[i] = v * self._find_first_unit(values)

            units = set(v.units for v in values)
            if len(units) > 1:
                raise TypeError("The units of all quantities are not the same"
                                " for input {}".format(values))

            magnitudes = [v.magnitude for v in values]

            return self._dtype.type(magnitudes, values[0].units)

        import pdb
        pdb.set_trace()
        return NotImplementedError

    def _find_first_unit(self, values):
        for v in values:
            if isinstance(v, self._dtype.type):
                return v.units

        return self._dtype.type(1).units

    def __getitem__(self, item):
        # type (Any) -> Any
        """Select a subset of self.
        Parameters
        ----------
        item : int, slice, or ndarray
            * int: The position in 'self' to get.
            * slice: A slice object, where 'start', 'stop', and 'step' are
              integers or None
            * ndarray: A 1-d boolean NumPy ndarray the same length as 'self'
        Returns
        -------
        item : scalar or PintArray
        """
        if is_integer(item):
            return self._data[item]

        return type(self)(self._data[item])

    def __len__(self):
        # type: () -> int
        """Length of this array

        Returns
        -------
        length : int
        """
        return len(self._data)

    def __repr__(self):
        """
        Return a string representation for this object.

        Invoked by unicode(df) in py2 only. Yields a Unicode String in both
        py2/py3.
        """

        klass = self.__class__.__name__
        data = format_object_summary(self, default_pprint, False)
        attrs = format_object_attrs(self)
        space = " "

        prepr = (u(",%s") %
                 space).join(u("%s=%s") % (k, v) for k, v in attrs)

        res = u("%s(%s%s)") % (klass, data, prepr)

        return res
    
    def __array__(self,dtype=None,copy=False):
    # this is necessary to prevent for some pandas operations, eg transpose. Units will be lost though
        if dtype==None:
            dtype=object
        if dtype == object:
            return np.array(list(self._data), dtype = dtype, copy = copy)
        return np.array(self._data, dtype = dtype, copy = copy)

    def isna(self):
        # type: () -> np.ndarray
        """Return a Boolean NumPy array indicating if each value is missing.

        Returns
        -------
        missing : np.array
        """
        return np.isnan(self._data.magnitude)

    def take(self, indices, allow_fill=False, fill_value=None):
        # type: (Sequence[int], bool, Optional[Any]) -> PintArray
        """Take elements from an array.
        Parameters
        ----------
        indices : sequence of integers
            Indices to be taken.
        allow_fill : bool, default False
            How to handle negative values in `indices`.
            * False: negative values in `indices` indicate positional indices
              from the right (the default). This is similar to
              :func:`numpy.take`.
            * True: negative values in `indices` indicate
              missing values. These values are set to `fill_value`. Any other
              other negative values raise a ``ValueError``.
        fill_value : any, optional
            Fill value to use for NA-indices when `allow_fill` is True.
            This may be ``None``, in which case the default NA value for
            the type, ``self.dtype.na_value``, is used.
        Returns
        -------
        PintArray
        Raises
        ------
        IndexError
            When the indices are out of bounds for the array.
        ValueError
            When `indices` contains negative values other than ``-1``
            and `allow_fill` is True.
        Notes
        -----
        PintArray.take is called by ``Series.__getitem__``, ``.loc``,
        ``iloc``, when `indices` is a sequence of values. Additionally,
        it's called by :meth:`Series.reindex`, or any other method
        that causes realignemnt, with a `fill_value`.
        See Also
        --------
        numpy.take
        pandas.api.extensions.take
        Examples
        --------
        """
        from pandas.core.algorithms import take

        data = self._data.magnitude
        if allow_fill and fill_value is None:
            fill_value = self.dtype.na_value
        if isinstance(fill_value, _Quantity):
            fill_value = fill_value.to(self._data).magnitude

        result = take(data, indices, fill_value=fill_value,
                      allow_fill=allow_fill)

        return type(self)(type(self._data)(result, self._data.units))

    def copy(self, deep=False):
        data = self._data
        if deep:
            data = copy.deepcopy(data)
        else:
            data = data.copy()

        return type(self)(data, dtype=self.dtype)

    def __setitem__(self, key, value):
        _is_scalar = is_scalar(value)
        if _is_scalar:
            value = [value]

        # need to not use `not value` on numpy arrays
        if isinstance(value, (list, tuple)) and (not value):
            # doing nothing here seems to be ok
            return

        value = self._coerce_to_pint_array(value, dtype=self.dtype)

        if _is_scalar:
            value = value[0]

        self._data[key] = value


    @classmethod
    def _concat_same_type(cls, to_concat):
        # taken from Metpy, would be great to somehow include in pint...
        for a in to_concat:
            units = a._data.units

        data = []
        for a in to_concat:
            mag_common_unit = a._data.to(units).magnitude
            data.append(np.atleast_1d(mag_common_unit))

        return cls(np.concatenate(data) * units)


    @classmethod
    def _from_sequence(cls, scalars, dtype=None, copy=False):
        return cls(scalars, dtype=dtype, copy=copy)

    @classmethod
    def _from_factorized(cls, values, original):
        return cls(values, dtype=original.dtype)

    def value_counts(self, dropna=True):
        """
        Returns a Series containing counts of each category.

        Every category will have an entry, even those with a count of 0.

        Parameters
        ----------
        dropna : boolean, default True
            Don't include counts of NaN.

        Returns
        -------
        counts : Series

        See Also
        --------
        Series.value_counts
        """

        from pandas import Index, Series

        # compute counts on the data with no nans
        data = self._data
        if dropna:
            data = data[~np.isnan(data.magnitude)]
            
        data_list = data.tolist()
        index = list(set(data))
        array = [data_list.count(item) for item in index]
        
        return Series(array, index=index)

    def unique(self):
        """Compute the PintArray of unique values.

        Returns
        -------
        uniques : PintArray
        """
        from pandas import unique

        return self._from_sequence(unique(self._data) * self._data.units)

    @property
    def dtype(self):
        # type: () -> ExtensionDtype
        """An instance of 'ExtensionDtype'."""
        return self._dtype()

    @property
    def data(self):
        return self._data

    @property
    def nbytes(self):
        return self._data.nbytes

    # The _can_hold_na attribute is set to True so that pandas internals
    # will use the ExtensionDtype.na_value as the NA value in operations
    # such as take(), reindex(), shift(), etc.  In addition, those results
    # will then be of the ExtensionArray subclass rather than an array
    # of objects
    _can_hold_na = True

    @property
    def _ndarray_values(self):
        # type: () -> np.ndarray
        """Internal pandas method for lossy conversion to a NumPy ndarray.
        This method is not part of the pandas interface.
        The expectation is that this is cheap to compute, and is primarily
        used for interacting with our indexers.
        """
        return np.array(self)



    @classmethod
    def _create_method(cls, op, coerce_to_dtype=True):
        """
        A class method that returns a method that will correspond to an
        operator for an ExtensionArray subclass, by dispatching to the
        relevant operator defined on the individual elements of the
        ExtensionArray.
        Parameters
        ----------
        op : function
            An operator that takes arguments op(a, b)
        coerce_to_dtype :  bool
            boolean indicating whether to attempt to convert
            the result to the underlying ExtensionArray dtype
            (default True)
        Returns
        -------
        A method that can be bound to a method of a class
        Example
        -------
        Given an ExtensionArray subclass called MyExtensionArray, use
        >>> __add__ = cls._create_method(operator.add)
        in the class definition of MyExtensionArray to create the operator
        for addition, that will be based on the operator implementation
        of the underlying elements of the ExtensionArray
        """


        def _binop(self, other):
            def validate_length(l,r):
                #validates length and converts to listlike
                try:
                    if len(l)==len(r):
                        return r
                    else:
                        raise ValueError("Lengths must match")
                except TypeError:
                    return [r] * len(l)
            def convert_values(param):
                # convert to a quantity or listlike
                if isinstance(param,Series) and isinstance(param.values,cls):
                    return param.values.data
                elif isinstance(param,cls):
                    return param.data
                elif isinstance(param,_Quantity):
                    return param
                elif is_list_like(param) and isinstance(param[0],_Quantity):
                    return type(param[0])([p.magnitude for p in param], param[0].units)
                else:
                    return param
            lvalues = self.data
            other=validate_length(lvalues,other)
            rvalues = convert_values(other)
            # Pint quantities may only be exponented by single values, not arrays.
            # Reduce single value arrays to single value to allow power ops

            # with warnings.catch_warnings():
                # warnings.simplefilter("ignore")
            if isinstance(rvalues,_Quantity):
                if len(set(np.array(rvalues.data)))==1:
                    rvalues=rvalues[0]
            elif len(set(np.array(rvalues)))==1:
                rvalues=rvalues[0]
            # If the operator is not defined for the underlying objects,
            # a TypeError should be raised
            res = op(lvalues,rvalues)

            if op.__name__ == 'divmod':
                return cls(res[0]),cls(res[1])

            if coerce_to_dtype:
                try:
                    res = cls(res)
                except TypeError:
                    pass

            return res

        op_name = ops._get_op_name(op, True)
        return set_function_name(_binop, op_name, cls)

    @classmethod
    def _create_arithmetic_method(cls, op):
        return cls._create_method(op)

    @classmethod
    def _create_comparison_method(cls, op):
        return cls._create_method(op, coerce_to_dtype=False)
PintArray._add_arithmetic_ops()
PintArray._add_comparison_ops()
# register
registry.register(PintType)

@register_dataframe_accessor("pint")
class PintDataFrameAccessor(object):
    def __init__(self, pandas_obj):
        self._obj = pandas_obj

    def quantify(self, ureg, level=-1):
        df = self._obj
        Q_ = ureg.Quantity
        df_columns = df.columns.to_frame()
        unit_col_name = df_columns.columns[level]
        units = df_columns[unit_col_name]
        df_columns = df_columns.drop(columns=unit_col_name)
        df_columns.values
        df_new = DataFrame({i: PintArray(Q_(df.values[:, i], unit))
            for i, unit in enumerate(units.values)
        })
        df_new.columns = df_columns.index.droplevel(unit_col_name)
        df_new.index = df.index
        return df_new

    def dequantify(self):
        df=self._obj
        df_columns=df.columns.to_frame()
        df_columns['units']=[str(df[col].values.data.units) for col in df.columns]
        df_new=DataFrame({ tuple(df_columns.iloc[i]) : df[col].values.data.magnitude
            for i,col in enumerate(df.columns)
        })
        return df_new

    def to_base_units(self):
        obj=self._obj
        df=self._obj
        index = object.__getattribute__(obj, 'index')
        # name = object.__getattribute__(obj, '_name')
        return DataFrame({
        col: df[col].pint.to_base_units()
        for col in df.columns
        },index=index)

@register_series_accessor("pint")
class PintSeriesAccessor(object):
    def __init__(self, pandas_obj):
        self._validate(pandas_obj)
        self.pandas_obj = pandas_obj
        self._data = pandas_obj.values
        self._index = pandas_obj.index
        self._name = pandas_obj.name
    @staticmethod
    def _validate(obj):
        if not is_pint_type(obj):
            raise AttributeError("Cannot use 'pint' accessor on objects of "
                                 "dtype '{}'.".format(obj.dtype))


class Delegated:
    # Descriptor for delegating attribute access to from
    # a Series to an underlying array
    to_series = True
    def __init__(self, name):
        self.name = name


class DelegatedProperty(Delegated):
    def __get__(self, obj, type=None):
        index = object.__getattribute__(obj, '_index')
        name = object.__getattribute__(obj, '_name')
        result = getattr(object.__getattribute__(obj, '_data')._data, self.name)
        if self.to_series:
            return Series(PintArray(result), index, name=name)
        else:
            return result

class DelegatedScalarProperty(DelegatedProperty):
    to_series = False

class DelegatedMethod(Delegated):
    def __get__(self, obj, type=None):
        index = object.__getattribute__(obj, '_index')
        name = object.__getattribute__(obj, '_name')
        method = getattr(object.__getattribute__(obj, '_data')._data, self.name)
        def delegated_method(*args, **kwargs):
            if self.to_series:
                return Series(PintArray(method(*args, **kwargs)), index, name=name)
            else:
                return method(*args, **kwargs)
        return delegated_method

class DelegatedScalarMethod(DelegatedMethod):
    to_series = False

for attr in [
'debug_used',
'default_format',
'dimensionality',
'dimensionless',
'force_ndarray',
'shape',
'u',
'unitless',
'units']:
    setattr(PintSeriesAccessor,attr,DelegatedScalarProperty(attr))
for attr in [
'imag',
'm',
'magnitude',
'real']:
    setattr(PintSeriesAccessor,attr,DelegatedProperty(attr))

for attr in [
'check',
'compatible_units',
'format_babel',
'ito',
'ito_base_units',
'ito_reduced_units',
'ito_root_units',
'plus_minus',
'put',
'to_tuple',
'tolist']:
    setattr(PintSeriesAccessor,attr,DelegatedScalarMethod(attr))
for attr in [
'clip',
'compare',
'fill',
'from_tuple',
'm_as',
'searchsorted',
'to',
'to_base_units',
'to_compact',
'to_reduced_units',
'to_root_units',
'to_timedelta']:
    setattr(PintSeriesAccessor,attr,DelegatedMethod(attr))
def is_pint_type(obj):
    t = getattr(obj, 'dtype', obj)
    try:
        return isinstance(t, PintType) or issubclass(t, PintType)
    except Exception:
        return False<|MERGE_RESOLUTION|>--- conflicted
+++ resolved
@@ -25,12 +25,9 @@
 from pandas.io.formats.printing import (
     format_object_summary, format_object_attrs, default_pprint)
 from pandas import Series, DataFrame
-<<<<<<< HEAD
 import warnings
-=======
 import collections
 
->>>>>>> d3b7d7af
 from ..quantity import build_quantity_class, _Quantity
 from .. import _DEFAULT_REGISTRY
 
