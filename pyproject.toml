[project]
name = "Pint"
authors = [{ name = "Hernan E. Grecco", email = "hernan.grecco@gmail.com" }]
dynamic = ["version"]
license = { text = "BSD" }
description = "Physical quantities module"
readme = "README.rst"
maintainers = [
  { name = "Hernan E. Grecco", email = "hernan.grecco@gmail.com" },
  { name = "Jules Chéron", email = "julescheron@gmail.com" },
]
classifiers = [
  "Development Status :: 4 - Beta",
  "Intended Audience :: Developers",
  "Intended Audience :: Science/Research",
  "License :: OSI Approved :: BSD License",
  "Operating System :: MacOS :: MacOS X",
  "Operating System :: Microsoft :: Windows",
  "Operating System :: POSIX",
  "Programming Language :: Python",
  "Topic :: Scientific/Engineering",
  "Topic :: Software Development :: Libraries",
  "Programming Language :: Python :: 3.11",
  "Programming Language :: Python :: 3.12",
  "Programming Language :: Python :: 3.13",
]
requires-python = ">=3.11"
keywords = ["physical", "quantities", "unit", "conversion", "science"]
dependencies = [
  "platformdirs>=2.1.0",
  "typing_extensions>=4.0.0",
  "flexcache>=0.3",
  "flexparser>=0.4",
]

[tool.hatch.build]
packages = ["pint"]
include = ["pint/default_en.txt", "pint/constants_en.txt"]

[project.optional-dependencies]
test = ["pytest", "pytest-cov", "pytest-subtests", "pytest-benchmark"]
test-mpl = ["pytest-mpl"]
test-all = ["pint[test, test-mpl]"]
codspeed = ["pint[test-all]", "pytest-codspeed"]
numpy = ["numpy >= 1.23"]
uncertainties = ["uncertainties >= 3.1.6"]
babel = ["babel <= 2.8"]
pandas = ["pint-pandas >= 0.3"]
xarray = ["xarray"]
# Impose Dask < 2025.3.0, otherwise it causes "RuntimeError: Attempting to use an asynchronous Client in a synchronous context of `dask.compute`" (see Issue #1016 in Dask).
dask = ["dask < 2025.3.0"]
# Install of mip crashes from Python 3.13 due to cffi dependency issue (see https://github.com/python-cffi/cffi/issues/48 and https://stackoverflow.com/questions/79463080/building-wheel-for-cffi-fails-when-installing-python-mip)
mip = ["mip >= 1.13; python_version < '3.13'"]
matplotlib = ["matplotlib"]
all = [
  "pint[numpy,uncertainties,babel,pandas,pandas,xarray,dask,mip,matplotlib]",
]
docs = [
  "sphinx>=6,<8.2",
  "ipython<=8.12",
  "nbsphinx",
  "jupyter_client",
  "ipykernel",
  "graphviz",
  "pooch",
  "sparse",
  "Serialize",
  "pygments>=2.4",
  "sphinx-book-theme>=1.1.0",
  "sphinx_copybutton",
  "sphinx_design",
  "docutils",                 #==0.14",
  "commonmark==0.8.1",
  "recommonmark==0.5.0",
  "babel",
  "sciform",
  "scipy",
]

[project.urls]
Homepage = "https://github.com/hgrecco/pint"
Documentation = "https://pint.readthedocs.io/"

[project.scripts]
pint-convert = "pint.pint_convert:main"

[build-system]
requires = ["hatchling", "hatch-vcs"]
build-backend = "hatchling.build"

[tool.hatch.version]
source = "vcs"

[tool.uv]
cache-keys = [{ file = "pyproject.toml" }, { git = true }]

[tool.pytest.ini_options]
addopts = "--import-mode=importlib"
xfail_strict = true
pythonpath = "."

[tool.ruff.format]
docstring-code-format = true

[tool.ruff.lint]
extend-select = ["I"]
ignore = [
<<<<<<< HEAD
  # whitespace before ':' - doesn't work well with black
  # "E203",
  "E402",
  # line too long - let black worry about that
  "E501",
  # do not assign a lambda expression, use a def
  "E731",
  # line break before binary operator
  # "W503"
]

# Configuration for mypy
# https://mypy.readthedocs.io/en/stable/config_file.html#using-a-pyproject-toml-file
[tool.mypy]
# python_version = "3.9"
follow_imports = "silent"
ignore_missing_imports = true
files = "pint"  # directory mypy should analyze
# # Directories to exclude from mypy's analysis
exclude = [
    "pint/testsuite",
    "docs",
    "pint/default_en.txt",
    "pint/constants_en.txt",
]
disable_error_code = "operator,override"
=======
  "E402", # module level import not at top of file
  "E731", # do not assign a lambda expression, use a def
]

[tool.pixi.project]
channels = ["https://fast.prefix.dev/conda-forge"]
platforms = ['osx-arm64', 'linux-64', 'win-64']

[tool.pixi.tasks]

[tool.pixi.pypi-dependencies]
pint = { path = ".", editable = true }

[tool.pixi.environments]
dev = { features = ["numpy", "dev", "py313"], solve-group = "default" }
lint = { features = ["lint"], no-default-feature = true }
build = { features = ["build"], no-default-feature = true }
typecheck = { features = ["typecheck"], solve-group = "default" }
test = { features = ["test"], solve-group = "default" }
test-all = { features = ["test-all"], solve-group = "default" }
numpy = { features = ["numpy"], solve-group = "default" }
codspeed = { features = ["codspeed"], solve-group = "default" }
docs = { features = [
  "docs",
  "numpy",
  "mip",
  "matplotlib",
  "dask",
  "xarray",
  "test",
  "py311",
] }
# When pint[all] works in pixi, this will be easier.
all = { features = [
  "test",
  "test-mpl",
  "codspeed",
  "numpy",
  "uncertainties",
  "babel",
  "pandas",
  "xarray",
  "dask",
  "mip",
  "matplotlib",
], solve-group = "default" }

test-py311 = ["test", "py311"]
test-py312 = ["test", "py312"]
test-py313 = ["test", "py313"]
test-py311-numpy = ["numpy", "test", "py311"]
test-py312-numpy = ["numpy", "test", "py312"]
test-py313-numpy = ["numpy", "test", "py313"]
test-py311-all = ["all", "test", "py311"]
test-py312-all = ["all", "test", "py312"]
test-py313-all = ["all", "test", "py313"]

[tool.pixi.feature.dev.dependencies]
tomlkit = "*"

[tool.pixi.feature.lint.dependencies]
pre-commit = "*"
pre-commit-hooks = "*"
taplo = "*"
ruff = "*"
mdformat = "*"
mdformat-ruff = "*"

[tool.pixi.feature.lint.tasks]
pre-commit-install = "pre-commit install"
lint = "pre-commit run"

[tool.pixi.feature.build.dependencies]
uv = "*"

[tool.pixi.feature.build.tasks]
build = "uv build"
publish = "uv publish"

[tool.pixi.feature.test.tasks]
test = "pytest --benchmark-skip"
bench = "pytest --benchmark-only"

[tool.pixi.feature.typecheck.dependencies]
pyright = "*"
pip = "*"

[tool.pixi.feature.typecheck.tasks]
typecheck = "pyright"

[tool.pixi.feature.docs.pypi-dependencies]
pint = { path = ".", editable = true }

[tool.pixi.feature.docs.tasks]
docbuild = "sphinx-build -n -j auto -b html -d build/doctrees docs build/html"
doctest = "sphinx-build -a -j auto -b doctest -d build/doctrees docs build/doctest"

[tool.pixi.feature.docs.dependencies]
pandoc = "*"

[tool.pixi.feature.py311.dependencies]
python = "3.11.*"

[tool.pixi.feature.py312.dependencies]
python = "3.12.*"

[tool.pixi.feature.py313.dependencies]
python = "3.13.*"

[tool.pyright]
include = ["pint"]
exclude = ["pint/testsuite"]

[tool.pyright.defineConstant]
HAS_BABEL = true
HAS_UNCERTAINTIES = true
HAS_NUMPY = true
HAS_MIP = true
HAS_DASK = true
>>>>>>> 88f2ff02
<|MERGE_RESOLUTION|>--- conflicted
+++ resolved
@@ -105,16 +105,8 @@
 [tool.ruff.lint]
 extend-select = ["I"]
 ignore = [
-<<<<<<< HEAD
-  # whitespace before ':' - doesn't work well with black
-  # "E203",
-  "E402",
-  # line too long - let black worry about that
-  "E501",
-  # do not assign a lambda expression, use a def
-  "E731",
-  # line break before binary operator
-  # "W503"
+  "E402", # module level import not at top of file
+  "E731", # do not assign a lambda expression, use a def
 ]
 
 # Configuration for mypy
@@ -132,10 +124,6 @@
     "pint/constants_en.txt",
 ]
 disable_error_code = "operator,override"
-=======
-  "E402", # module level import not at top of file
-  "E731", # do not assign a lambda expression, use a def
-]
 
 [tool.pixi.project]
 channels = ["https://fast.prefix.dev/conda-forge"]
@@ -251,5 +239,4 @@
 HAS_UNCERTAINTIES = true
 HAS_NUMPY = true
 HAS_MIP = true
-HAS_DASK = true
->>>>>>> 88f2ff02
+HAS_DASK = true