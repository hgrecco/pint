--- conflicted
+++ resolved
@@ -1,42 +1,20 @@
-<<<<<<< HEAD
-repos:
--   repo: https://github.com/pre-commit/pre-commit-hooks
-    rev: v4.1.0
-    hooks:
-    - id: trailing-whitespace
-    - id: end-of-file-fixer
-    - id: check-yaml
--   repo: https://github.com/psf/black
-    rev: 21.12b0
-    hooks:
-    - id: black
--   repo: https://github.com/pycqa/isort
-    rev: 5.10.1
-    hooks:
-    - id: isort
--   repo: https://gitlab.com/pycqa/flake8
-    rev: 3.9.2
-    hooks:
-    - id: flake8
-=======
-exclude: '^pint/_vendor'
-repos:
--   repo: https://github.com/pre-commit/pre-commit-hooks
-    rev: v4.4.0
-    hooks:
-    - id: trailing-whitespace
-    - id: end-of-file-fixer
-    - id: check-yaml
--   repo: https://github.com/psf/black
-    rev: 22.10.0
-    hooks:
-    - id: black
--   repo: https://github.com/pycqa/isort
-    rev: 5.10.1
-    hooks:
-    - id: isort
--   repo: https://github.com/pycqa/flake8
-    rev: 6.0.0
-    hooks:
-    - id: flake8
->>>>>>> 8926ecef
+exclude: '^pint/_vendor'
+repos:
+-   repo: https://github.com/pre-commit/pre-commit-hooks
+    rev: v4.4.0
+    hooks:
+    - id: trailing-whitespace
+    - id: end-of-file-fixer
+    - id: check-yaml
+-   repo: https://github.com/psf/black
+    rev: 22.10.0
+    hooks:
+    - id: black
+-   repo: https://github.com/pycqa/isort
+    rev: 5.10.1
+    hooks:
+    - id: isort
+-   repo: https://github.com/pycqa/flake8
+    rev: 6.0.0
+    hooks:
+    - id: flake8