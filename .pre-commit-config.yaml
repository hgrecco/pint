<<<<<<< HEAD
repos:
-   repo: https://github.com/pre-commit/pre-commit-hooks
    rev: v4.0.1
    hooks:
    - id: trailing-whitespace
    - id: end-of-file-fixer
    - id: check-yaml
-   repo: https://github.com/psf/black
    rev: 21.12b0
    hooks:
    - id: black
-   repo: https://github.com/pycqa/isort
    rev: 5.10.1
    hooks:
    - id: isort
-   repo: https://gitlab.com/pycqa/flake8
    rev: 3.9.2
    hooks:
    - id: flake8
=======
repos:
-   repo: https://github.com/pre-commit/pre-commit-hooks
    rev: v4.1.0
    hooks:
    - id: trailing-whitespace
    - id: end-of-file-fixer
    - id: check-yaml
-   repo: https://github.com/psf/black
    rev: 21.12b0
    hooks:
    - id: black
-   repo: https://github.com/pycqa/isort
    rev: 5.10.1
    hooks:
    - id: isort
-   repo: https://gitlab.com/pycqa/flake8
    rev: 3.9.2
    hooks:
    - id: flake8
>>>>>>> 437553e8
<|MERGE_RESOLUTION|>--- conflicted
+++ resolved
@@ -1,24 +1,3 @@
-<<<<<<< HEAD
-repos:
--   repo: https://github.com/pre-commit/pre-commit-hooks
-    rev: v4.0.1
-    hooks:
-    - id: trailing-whitespace
-    - id: end-of-file-fixer
-    - id: check-yaml
--   repo: https://github.com/psf/black
-    rev: 21.12b0
-    hooks:
-    - id: black
--   repo: https://github.com/pycqa/isort
-    rev: 5.10.1
-    hooks:
-    - id: isort
--   repo: https://gitlab.com/pycqa/flake8
-    rev: 3.9.2
-    hooks:
-    - id: flake8
-=======
 repos:
 -   repo: https://github.com/pre-commit/pre-commit-hooks
     rev: v4.1.0
@@ -37,5 +16,4 @@
 -   repo: https://gitlab.com/pycqa/flake8
     rev: 3.9.2
     hooks:
-    - id: flake8
->>>>>>> 437553e8
+    - id: flake8