<<<<<<< HEAD
Pint was originally written by Hernan E. Grecco <hernan.grecco@gmail.com>.

and is currently maintained, listed alphabetically, by:

* Jules Chéron <me@julescheron.com>
* Hernan E. Grecco <hernan.grecco@gmail.com>.

Other contributors, listed alphabetically, are:

* Aaron Coleman
* Alexander Böhn <fish2000@gmail.com>
* Ana Krivokapic <akrivokapic1@gmail.com>
* Andrea Zonca <code@andreazonca.com>
* Andrew Savage <andrewgsavage@gmail.com>
* Brend Wanders <b.wanders@utwente.nl>
* choloepus
* coutinho <coutinho@esrf.fr>
* Clément Pit-Claudel <clement.pitclaudel@live.com>
* Daniel Sokolowski <daniel.sokolowski@danols.com>
* Dave Brooks <dave@bcs.co.nz>
* David Linke
* Ed Schofield <ed@pythoncharmers.com>
* Eduard Bopp <eduard.bopp@aepsil0n.de>
* Eli <elifab@gmail.com>
* Felix Hummel <felix@felixhummel.de>
* Francisco Couzo <franciscouzo@gmail.com>
* Giel van Schijndel <me@mortis.eu>
* Guido Imperiale <crusaderky@gmail.com>
* Ignacio Fdez. Galván <jellby@yahoo.com>
* James Rowe <jnrowe@gmail.com>
* Jim Turner <jturner314@gmail.com>
* Joel B. Mohler <joel@kiwistrawberry.us>
* John David Reaver <jdreaver@adlerhorst.com>
* Jonas Olson <jolson@kth.se>
* Jules Chéron <me@julescheron.com>
* Kaido Kert <kaidokert@gmail.com>
* Kenneth D. Mankoff <mankoff@gmail.com>
* Kevin Davies <kdavies4@gmail.com>
* Luke Campbell <luke.s.campbell@gmail.com>
* Matthieu Dartiailh <marul@laposte.net>
* Nate Bogdanowicz <natezb@gmail.com>
* Peter Grayson <jpgrayson@gmail.com>
* Richard Barnes <rbarnes@umn.edu>
* Robert Booth <rob@ishigoya.com>
* Ryan Dwyer <ryanpdwyer@gmail.com>
* Ryan Kingsbury <RyanSKingsbury@alumni.unc.edu>
* Ryan May
* Sigvald Marholm <sigvald@marebakken.com>
* Sundar Raman <cybertoast@gmail.com>
* Tiago Coutinho <coutinho@esrf.fr>
* Thomas Kluyver <takowl@gmail.com>
* Tom Nicholas <tomnicholas1@gmail.com>
* Tom Ritchford <tom@swirly.com>
* Virgil Dupras <virgil.dupras@savoirfairelinux.com>
* Zebedee Nicholls <zebedee.nicholls@climate-energy-college.org>

(If you think that your name belongs here, please let the maintainer know)
=======
Pint was originally written by Hernan E. Grecco <hernan.grecco@gmail.com>.

and is currently maintained, listed alphabetically, by:

* Jules Chéron <me@julescheron.com>
* Hernan E. Grecco <hernan.grecco@gmail.com>.

Other contributors, listed alphabetically, are:

* Aaron Coleman
* Alexander Böhn <fish2000@gmail.com>
* Ana Krivokapic <akrivokapic1@gmail.com>
* Andrea Zonca <code@andreazonca.com>
* Andrew Savage <andrewgsavage@gmail.com>
* Brend Wanders <b.wanders@utwente.nl>
* choloepus
* coutinho <coutinho@esrf.fr>
* Clément Pit-Claudel <clement.pitclaudel@live.com>
* Daniel Sokolowski <daniel.sokolowski@danols.com>
* Dave Brooks <dave@bcs.co.nz>
* David Linke
* Ed Schofield <ed@pythoncharmers.com>
* Eduard Bopp <eduard.bopp@aepsil0n.de>
* Eli <elifab@gmail.com>
* Felix Hummel <felix@felixhummel.de>
* Francisco Couzo <franciscouzo@gmail.com>
* Giel van Schijndel <me@mortis.eu>
* Guido Imperiale <crusaderky@gmail.com>
* Ignacio Fdez. Galván <jellby@yahoo.com>
* James Rowe <jnrowe@gmail.com>
* Jim Turner <jturner314@gmail.com>
* Joel B. Mohler <joel@kiwistrawberry.us>
* John David Reaver <jdreaver@adlerhorst.com>
* Jonas Olson <jolson@kth.se>
* Jules Chéron <me@julescheron.com>
* Kaido Kert <kaidokert@gmail.com>
* Kenneth D. Mankoff <mankoff@gmail.com>
* Kevin Davies <kdavies4@gmail.com>
* Luke Campbell <luke.s.campbell@gmail.com>
* Matthieu Dartiailh <marul@laposte.net>
* Nate Bogdanowicz <natezb@gmail.com>
* Peter Grayson <jpgrayson@gmail.com>
* Richard Barnes <rbarnes@umn.edu>
* Robert Booth <rob@ishigoya.com>
* Ryan Dwyer <ryanpdwyer@gmail.com>
* Ryan Kingsbury <RyanSKingsbury@alumni.unc.edu>
* Ryan May
* Sebastian Kosmeier
* Sigvald Marholm <sigvald@marebakken.com>
* Sundar Raman <cybertoast@gmail.com>
* Tiago Coutinho <coutinho@esrf.fr>
* Thomas Kluyver <takowl@gmail.com>
* Tom Nicholas <tomnicholas1@gmail.com>
* Tom Ritchford <tom@swirly.com>
* Virgil Dupras <virgil.dupras@savoirfairelinux.com>
* Zebedee Nicholls <zebedee.nicholls@climate-energy-college.org>

(If you think that your name belongs here, please let the maintainer know)
>>>>>>> 6a1b29d2
<|MERGE_RESOLUTION|>--- conflicted
+++ resolved
@@ -1,62 +1,3 @@
-<<<<<<< HEAD
-Pint was originally written by Hernan E. Grecco <hernan.grecco@gmail.com>.
-
-and is currently maintained, listed alphabetically, by:
-
-* Jules Chéron <me@julescheron.com>
-* Hernan E. Grecco <hernan.grecco@gmail.com>.
-
-Other contributors, listed alphabetically, are:
-
-* Aaron Coleman
-* Alexander Böhn <fish2000@gmail.com>
-* Ana Krivokapic <akrivokapic1@gmail.com>
-* Andrea Zonca <code@andreazonca.com>
-* Andrew Savage <andrewgsavage@gmail.com>
-* Brend Wanders <b.wanders@utwente.nl>
-* choloepus
-* coutinho <coutinho@esrf.fr>
-* Clément Pit-Claudel <clement.pitclaudel@live.com>
-* Daniel Sokolowski <daniel.sokolowski@danols.com>
-* Dave Brooks <dave@bcs.co.nz>
-* David Linke
-* Ed Schofield <ed@pythoncharmers.com>
-* Eduard Bopp <eduard.bopp@aepsil0n.de>
-* Eli <elifab@gmail.com>
-* Felix Hummel <felix@felixhummel.de>
-* Francisco Couzo <franciscouzo@gmail.com>
-* Giel van Schijndel <me@mortis.eu>
-* Guido Imperiale <crusaderky@gmail.com>
-* Ignacio Fdez. Galván <jellby@yahoo.com>
-* James Rowe <jnrowe@gmail.com>
-* Jim Turner <jturner314@gmail.com>
-* Joel B. Mohler <joel@kiwistrawberry.us>
-* John David Reaver <jdreaver@adlerhorst.com>
-* Jonas Olson <jolson@kth.se>
-* Jules Chéron <me@julescheron.com>
-* Kaido Kert <kaidokert@gmail.com>
-* Kenneth D. Mankoff <mankoff@gmail.com>
-* Kevin Davies <kdavies4@gmail.com>
-* Luke Campbell <luke.s.campbell@gmail.com>
-* Matthieu Dartiailh <marul@laposte.net>
-* Nate Bogdanowicz <natezb@gmail.com>
-* Peter Grayson <jpgrayson@gmail.com>
-* Richard Barnes <rbarnes@umn.edu>
-* Robert Booth <rob@ishigoya.com>
-* Ryan Dwyer <ryanpdwyer@gmail.com>
-* Ryan Kingsbury <RyanSKingsbury@alumni.unc.edu>
-* Ryan May
-* Sigvald Marholm <sigvald@marebakken.com>
-* Sundar Raman <cybertoast@gmail.com>
-* Tiago Coutinho <coutinho@esrf.fr>
-* Thomas Kluyver <takowl@gmail.com>
-* Tom Nicholas <tomnicholas1@gmail.com>
-* Tom Ritchford <tom@swirly.com>
-* Virgil Dupras <virgil.dupras@savoirfairelinux.com>
-* Zebedee Nicholls <zebedee.nicholls@climate-energy-college.org>
-
-(If you think that your name belongs here, please let the maintainer know)
-=======
 Pint was originally written by Hernan E. Grecco <hernan.grecco@gmail.com>.
 
 and is currently maintained, listed alphabetically, by:
@@ -114,5 +55,4 @@
 * Virgil Dupras <virgil.dupras@savoirfairelinux.com>
 * Zebedee Nicholls <zebedee.nicholls@climate-energy-college.org>
 
-(If you think that your name belongs here, please let the maintainer know)
->>>>>>> 6a1b29d2
+(If you think that your name belongs here, please let the maintainer know)